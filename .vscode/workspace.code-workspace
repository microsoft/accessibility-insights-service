{
    "folders": [
        {
            "name": "job-manager",
            "path": "../packages/job-manager"
        },
        {
            "name": "runner",
            "path": "../packages/runner"
        },
        {
            "name": "scan-request-sender",
            "path": "../packages/scan-request-sender"
        },
        {
            "name": "service-library",
            "path": "../packages/service-library"
        },
        {
<<<<<<< HEAD
          "name": "azure-services",
          "path": "../packages/azure-services"
=======
            "name": "azure-services",
            "path": "../packages/azure-services"
>>>>>>> 9c36170c
        },
        {
            "name": "storage-documents",
            "path": "../packages/storage-documents"
        },
        {
            "name": "logger",
            "path": "../packages/logger"
        },
        {
            "name": "common",
            "path": "../packages/common"
        },
        {
            "name": "resource-deployment",
            "path": "../packages/resource-deployment"
        },
        {
            "name": "api-contracts",
            "path": "../packages/api-contracts"
        },
        {
            "name": "root",
            "path": "../"
        },
        {
            "name": "web-api",
            "path": "../packages/web-api"
        }
    ],
    "settings": {
        "editor.formatOnSave": true,
        "files.eol": "\n",
        "files.insertFinalNewline": true,
        "prettier.requireConfig": true,
        "tslint.jsEnable": true,
        "editor.codeActionsOnSave": {
            "source.fixAll.tslint": true
        },
        "shellformat.effectLanguages": ["shellscript"],
        "files.exclude": {
            "**/node_modules/": true,
            "**/packages/": true,
            "**/.git": true,
            "**/dist": true,
            "**/out": true,
            "**/test-results": true
        },
        "cSpell.words": [
            "Rescan",
            "SARIF",
            "backlink",
            "cout",
            "coutd",
            "etag",
            "injectable",
            "inversify",
            "typemoq",
            "upsert"
        ]
    },
    "extensions": {
        "recommendations": [
            "ms-vscode.vscode-typescript-tslint-plugin",
            "esbenp.prettier-vscode",
            "rbbit.typescript-hero",
            "foxundermoon.shell-format",
            "rogalmic.bash-debug",
            "streetsidesoftware.code-spell-checker"
        ]
    },
    "launch": {
        // Use IntelliSense to learn about possible attributes.
        // Hover to view descriptions of existing attributes.
        // For more information, visit: https://go.microsoft.com/fwlink/?linkid=830387
        "version": "0.2.0",
        "configurations": [
            {
                "type": "node",
                "request": "launch",
                "name": "Debug current unit test file",
                "program": "${workspaceFolder:root}/node_modules/jest/bin/jest",
                // ${relativeFile} returns path with back slash. jest can't find the file if we use back slash. So, just passing file name instead
                "args": ["${fileBasename}", "--runInBand", "--coverage=false"],
                "console": "integratedTerminal",
                "internalConsoleOptions": "neverOpen",
                "cwd": "${fileDirname}"
            }
        ]
    }
}<|MERGE_RESOLUTION|>--- conflicted
+++ resolved
@@ -17,13 +17,8 @@
             "path": "../packages/service-library"
         },
         {
-<<<<<<< HEAD
-          "name": "azure-services",
-          "path": "../packages/azure-services"
-=======
             "name": "azure-services",
             "path": "../packages/azure-services"
->>>>>>> 9c36170c
         },
         {
             "name": "storage-documents",
