--- conflicted
+++ resolved
@@ -13,13 +13,12 @@
             "path": "../packages/scanner"
         },
         {
-<<<<<<< HEAD
+            "name": "azure-client",
+            "path": "../packages/azure-client"
+        },
+        {
             "name": "crawler",
             "path": "../packages/crawler"
-=======
-            "name": "azure-client",
-            "path": "../packages/azure-client"
->>>>>>> 83bf5da4
         }
 
     ],
