--- conflicted
+++ resolved
@@ -90,10 +90,6 @@
         "json-schema": ">=0.4.0"
     },
     "dependencies": {
-<<<<<<< HEAD
         "accessibility-insights-report": "4.2.2"
-=======
-        "accessibility-insights-report": "4.2.1"
->>>>>>> 910f7fe6
     }
 }