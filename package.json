--- conflicted
+++ resolved
@@ -123,11 +123,6 @@
     "resolutions": {
         "puppeteer": "^1.13.0",
         "jquery": "^3.4.0",
-<<<<<<< HEAD
-        "lodash": "^4.13.1",
-        "axios": "^0.19.0"
-=======
         "lodash": "^4.13.1"
->>>>>>> 964e302e
     }
 }