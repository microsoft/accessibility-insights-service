import { Context } from '@azure/functions';
import * as Puppeteer from 'puppeteer';

<<<<<<< HEAD
import * as shaJs from 'sha.js';
import { ResultConverter } from './result-converter';
import { AxePuppeteerFactory } from './AxePuppeteerFactory';
=======
import { AxePuppeteerFactory } from './axe-puppeteer-factory';
>>>>>>> 83169265
import { Scanner } from './scanner';

export async function run(context: Context, url: string): Promise<void> {
    context.log(`starting scan ${url}`);
    await new Scanner(Puppeteer, new AxePuppeteerFactory(), context, new ResultConverter(shaJs('sha256'))).scan(url);
    context.log(`successfully scanned ${url}`);
}<|MERGE_RESOLUTION|>--- conflicted
+++ resolved
@@ -1,13 +1,9 @@
 import { Context } from '@azure/functions';
 import * as Puppeteer from 'puppeteer';
 
-<<<<<<< HEAD
 import * as shaJs from 'sha.js';
+import { AxePuppeteerFactory } from './axe-puppeteer-factory';
 import { ResultConverter } from './result-converter';
-import { AxePuppeteerFactory } from './AxePuppeteerFactory';
-=======
-import { AxePuppeteerFactory } from './axe-puppeteer-factory';
->>>>>>> 83169265
 import { Scanner } from './scanner';
 
 export async function run(context: Context, url: string): Promise<void> {
