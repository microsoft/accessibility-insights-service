--- conflicted
+++ resolved
@@ -16,13 +16,13 @@
           yarn install --frozen-lockfile
       displayName: 'install dependencies'
 
-    # - script: |
-    #       yarn format-check
-    #   displayName: check code formatting
+    - script: |
+          yarn format-check
+      displayName: check code formatting
 
-    # - script: |
-    #       yarn copyright-check
-    #   displayName: check for copyright headers
+    - script: |
+          yarn copyright-check
+      displayName: check for copyright headers
 
     - script: |
           yarn clean
@@ -33,34 +33,28 @@
           yarn build -- -- --env.version=$(Build.BuildId)
       displayName: build
 
-    # - script: |
-    #       yarn lint
-    #   displayName: run linter
+    - script: |
+          yarn lint
+      displayName: run linter
 
-<<<<<<< HEAD
-    # - script: |
-    #       yarn test --ci --coverage
-    #   displayName: run unit tests
-=======
     - script: |
           export NODE_OPTIONS=--max_old_space_size=4096
           yarn test --ci --coverage
       displayName: run unit tests
->>>>>>> f9d4ed94
 
-    # - task: PublishTestResults@2
-    #   inputs:
-    #       testResultsFiles: 'test-results/unit/junit.xml'
-    #       searchFolder: '$(Build.SourcesDirectory)'
-    #       testRunTitle: unit tests
-    #   condition: always()
-    #   displayName: publish unit test results
+    - task: PublishTestResults@2
+      inputs:
+          testResultsFiles: 'test-results/unit/junit.xml'
+          searchFolder: '$(Build.SourcesDirectory)'
+          testRunTitle: unit tests
+      condition: always()
+      displayName: publish unit test results
 
-    # - task: PublishCodeCoverageResults@1
-    #   inputs:
-    #       codeCoverageTool: Cobertura
-    #       summaryFileLocation: '$(Build.SourcesDirectory)/test-results/unit/coverage/cobertura-coverage.xml'
-    #   displayName: publish code coverage
+    - task: PublishCodeCoverageResults@1
+      inputs:
+          codeCoverageTool: Cobertura
+          summaryFileLocation: '$(Build.SourcesDirectory)/test-results/unit/coverage/cobertura-coverage.xml'
+      displayName: publish code coverage
 
     - task: CopyFiles@2
       inputs:
@@ -83,7 +77,7 @@
           artifactName: drop
       displayName: 'Publish build artifacts'
 
-    # - task: ms.vss-governance-buildtask.governance-build-task-component-detection.ComponentGovernanceComponentDetection@0
-    #   displayName: 'Component Detection'
-    #   inputs:
-    #       failOnAlert: true+    - task: ms.vss-governance-buildtask.governance-build-task-component-detection.ComponentGovernanceComponentDetection@0
+      displayName: 'Component Detection'
+      inputs:
+          failOnAlert: true