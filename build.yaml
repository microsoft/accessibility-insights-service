# Copyright (c) Microsoft Corporation. All rights reserved.
# Licensed under the MIT License.
name: $(Build.SourceBranchName)_$(Date:yyyyMMdd)$(Rev:.r)

pool:
    vmImage: 'Ubuntu-16.04'
    demands: npm

steps:
    - task: NodeTool@0
      inputs:
          versionSpec: 10.x
      displayName: 'Use Node 10.x'

    - script: |
          yarn install --frozen-lockfile
      displayName: 'install dependencies'

    - script: |
          yarn format-check
      displayName: check code formatting

    - script: |
          yarn copyright-check
      displayName: check for copyright headers

    - script: |
          yarn clean
      displayName: clean

    - script: |
          # 1st '--' needed for yarn since, yarn won't pass the first argument if it is --; 2nd '--' lets lerna to pass on anything after this as args;
          yarn build -- -- --env.version=$(Build.BuildId)
      displayName: build

    - script: |
          yarn lint
      displayName: run linter

    - script: |
          export NODE_OPTIONS=--max_old_space_size=4096
          yarn test --ci --coverage
      displayName: run unit tests

    - task: PublishTestResults@2
      inputs:
          testResultsFiles: 'test-results/unit/junit.xml'
          searchFolder: '$(Build.SourcesDirectory)'
          testRunTitle: unit tests
      condition: always()
      displayName: publish unit test results

    - task: PublishCodeCoverageResults@1
      inputs:
          codeCoverageTool: Cobertura
          summaryFileLocation: '$(Build.SourcesDirectory)/test-results/unit/coverage/cobertura-coverage.xml'
      displayName: publish code coverage

    - task: CopyFiles@2
      inputs:
          SourceFolder: packages
          Contents: |
              job-manager/dist/**/*
              runner/dist/**/*
              scan-request-sender/dist/**/*
              web-api-scan-request-sender/dist/**/*
              web-api-scan-runner/dist/**/*
              web-api-scan-job-manager/dist/**/*
              resource-deployment/dist/**/*
              web-api/dist/**/*
<<<<<<< HEAD
              web-api-scan-request-sender/dist/**/*
              web-api-scan-runner/dist/**/*
              web-api-scan-job-manager/dist/**/*
=======
              web-workers/dist/**/*
>>>>>>> 2a4875ba
              !**/node_modules/**/*
              !**/.vscode/**/*
              !**/*.md
          TargetFolder: '$(Build.ArtifactStagingDirectory)'
      displayName: 'Copy Files to staging directory'

    - task: PublishBuildArtifacts@1
      inputs:
          pathtoPublish: '$(Build.ArtifactStagingDirectory)'
          artifactName: drop
      displayName: 'Publish build artifacts'

    - task: ms.vss-governance-buildtask.governance-build-task-component-detection.ComponentGovernanceComponentDetection@0
      displayName: 'Component Detection'
      inputs:
          failOnAlert: true
      condition: in(variables['Build.Reason'], 'IndividualCI', 'BatchedCI')<|MERGE_RESOLUTION|>--- conflicted
+++ resolved
@@ -68,13 +68,10 @@
               web-api-scan-job-manager/dist/**/*
               resource-deployment/dist/**/*
               web-api/dist/**/*
-<<<<<<< HEAD
               web-api-scan-request-sender/dist/**/*
               web-api-scan-runner/dist/**/*
               web-api-scan-job-manager/dist/**/*
-=======
               web-workers/dist/**/*
->>>>>>> 2a4875ba
               !**/node_modules/**/*
               !**/.vscode/**/*
               !**/*.md
