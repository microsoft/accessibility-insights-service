import { OnDemandPageScanRunState, ScanState } from 'storage-documents';

// Copyright (c) Microsoft Corporation. All rights reserved.
// Licensed under the MIT License.
export interface NotificationSenderMetadata {
<<<<<<< HEAD
    scanId: string;
    replyUrl: string;
    runStatus: OnDemandPageScanRunState;
    scanStatus: ScanState;
=======
    id: string;
    scanNotifyUrl: string;
>>>>>>> 5da1fc8e
}<|MERGE_RESOLUTION|>--- conflicted
+++ resolved
@@ -3,13 +3,8 @@
 // Copyright (c) Microsoft Corporation. All rights reserved.
 // Licensed under the MIT License.
 export interface NotificationSenderMetadata {
-<<<<<<< HEAD
     scanId: string;
-    replyUrl: string;
+    scanNotifyUrl: string;
     runStatus: OnDemandPageScanRunState;
     scanStatus: ScanState;
-=======
-    id: string;
-    scanNotifyUrl: string;
->>>>>>> 5da1fc8e
 }