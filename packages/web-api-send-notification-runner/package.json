{
    "name": "web-api-send-notification-runner",
    "version": "1.0.0",
    "description": "This project welcomes contributions and suggestions.  Most contributions require you to agree to a Contributor License Agreement (CLA) declaring that you have the right to, and actually do, grant us the rights to use your contribution. For details, visit https://cla.microsoft.com.",
    "scripts": {
        "build": "webpack --config ./webpack.config.js --colors",
        "cbuild": "npm-run-all --serial clean build",
        "clean": "rimraf dist test-results",
        "lint": "tslint -c ../../tslint.json -p ./tsconfig.json",
        "lint:fix": "tslint --fix -c ../../tslint.json -p ./tsconfig.json --force",
        "test": "jest --coverage --colors"
    },
    "repository": {
        "type": "git",
        "url": "git+https://github.com/Microsoft/accessibility-insights-service.git"
    },
    "author": "Microsoft",
    "license": "MIT",
    "bugs": {
        "url": "https://github.com/Microsoft/accessibility-insights-service/issues"
    },
    "homepage": "https://github.com/Microsoft/accessibility-insights-service#readme",
    "devDependencies": {
        "@types/dotenv": "^8.2.0",
        "@types/jest": "^25.1.4",
        "@types/lodash": "^4.14.136",
<<<<<<< HEAD
        "@types/node": "^13.9.1",
        "@types/request": "^2.48.4",
        "@types/request-promise": "^4.1.46",
=======
        "@types/node": "^13.9.2",
        "@types/puppeteer": "^2.0.1",
>>>>>>> d1dd347c
        "@types/sha.js": "^2.4.0",
        "@types/verror": "^1.10.3",
        "@types/yargs": "^12.0.9",
        "copy-webpack-plugin": "^5.1.1",
        "fork-ts-checker-webpack-plugin": "^4.1.0",
        "jest": "^25.1.0",
        "jest-circus": "^25.1.0",
        "jest-junit": "^10.0.0",
        "mockdate": "^2.0.5",
        "npm-run-all": "^4.1.5",
        "rimraf": "^3.0.2",
        "ts-jest": "^25.2.1",
        "ts-loader": "^6.2.1",
        "tslint": "6.1.0",
        "tslint-microsoft-contrib": "6.0.0",
        "typemoq": "^2.1.0",
        "typescript": "^3.8.3",
        "webpack": "^4.42.0",
        "webpack-cli": "^3.2.3"
    },
    "dependencies": {
        "@azure/cosmos": "^3.6.2",
        "azure-services": "1.0.0",
        "common": "1.0.0",
        "dotenv": "^8.2.0",
        "inversify": "^5.0.1",
        "lodash": "^4.17.14",
        "logger": "1.0.0",
        "reflect-metadata": "^0.1.13",
        "request": "^2.88.2",
        "request-promise": "^4.2.5",
        "service-library": "1.0.0",
        "sha.js": "^2.4.11",
        "storage-documents": "1.0.0",
        "verror": "^1.10.0",
        "yargs": "^13.2.1"
    }
}<|MERGE_RESOLUTION|>--- conflicted
+++ resolved
@@ -24,14 +24,10 @@
         "@types/dotenv": "^8.2.0",
         "@types/jest": "^25.1.4",
         "@types/lodash": "^4.14.136",
-<<<<<<< HEAD
-        "@types/node": "^13.9.1",
         "@types/request": "^2.48.4",
         "@types/request-promise": "^4.1.46",
-=======
         "@types/node": "^13.9.2",
         "@types/puppeteer": "^2.0.1",
->>>>>>> d1dd347c
         "@types/sha.js": "^2.4.0",
         "@types/verror": "^1.10.3",
         "@types/yargs": "^12.0.9",
