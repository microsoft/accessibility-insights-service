--- conflicted
+++ resolved
@@ -11,11 +11,7 @@
     ScanTaskStartedMeasurements,
     ScanTaskCompletedMeasurements,
     TelemetryMeasurements,
-<<<<<<< HEAD
     ScanUrlsAddedMeasurements,
     ScanRequestQueuedMeasurements,
 } from './logger-event-measurements';
-=======
-} from './logger-event-measurements';
-export { LoggerProperties } from './logger-properties';
->>>>>>> ada42706
+export { LoggerProperties } from './logger-properties';