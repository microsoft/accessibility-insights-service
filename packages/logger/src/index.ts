// Copyright (c) Microsoft Corporation. All rights reserved.
// Licensed under the MIT License.
export { Logger, LogLevel } from './logger';
export { loggerTypes } from './logger-types';
export { registerGlobalLoggerToContainer, registerContextAwareLoggerToContainer } from './register-logger-to-container';
export { BaseTelemetryProperties } from './base-telemetry-properties';
export {
    BaseTelemetryMeasurements,
    BatchScanRequestMeasurements,
    BatchPoolMeasurements,
    ScanTaskStartedMeasurements,
    ScanTaskCompletedMeasurements,
    TelemetryMeasurements,
    ScanUrlsAddedMeasurements,
    ScanRequestQueuedMeasurements,
} from './logger-event-measurements';
<<<<<<< HEAD
export { AvailabilityTelemetry } from './availablity-telemetry';
export { LoggerProperties } from './logger-properties';
export { ConsoleLoggerClient } from './console-logger-client';
=======
export { AvailabilityTelemetry } from './availability-telemetry';
export { LoggerProperties } from './logger-properties';
>>>>>>> 0a847f2d
<|MERGE_RESOLUTION|>--- conflicted
+++ resolved
@@ -14,11 +14,6 @@
     ScanUrlsAddedMeasurements,
     ScanRequestQueuedMeasurements,
 } from './logger-event-measurements';
-<<<<<<< HEAD
-export { AvailabilityTelemetry } from './availablity-telemetry';
-export { LoggerProperties } from './logger-properties';
-export { ConsoleLoggerClient } from './console-logger-client';
-=======
 export { AvailabilityTelemetry } from './availability-telemetry';
 export { LoggerProperties } from './logger-properties';
->>>>>>> 0a847f2d
+export { ConsoleLoggerClient } from './console-logger-client';