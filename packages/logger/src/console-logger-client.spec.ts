// Copyright (c) Microsoft Corporation. All rights reserved.
// Licensed under the MIT License.
import 'reflect-metadata';

import { ServiceConfiguration } from 'common';
import { IMock, Mock, MockBehavior, Times } from 'typemoq';
import * as util from 'util';

import { BaseTelemetryProperties } from './base-telemetry-properties';
import { ConsoleLoggerClient } from './console-logger-client';
import { LogLevel } from './logger';
import { ScanTaskStartedMeasurements } from './logger-event-measurements';

// tslint:disable: no-null-keyword no-object-literal-type-assertion no-any no-void-expression no-empty

describe(ConsoleLoggerClient, () => {
    let testSubject: ConsoleLoggerClient;
    let serviceConfigMock: IMock<ServiceConfiguration>;
    let consoleMock: IMock<typeof console>;
    let logInConsole: boolean;

    beforeEach(() => {
        logInConsole = true;
        serviceConfigMock = Mock.ofType(ServiceConfiguration);

        serviceConfigMock
            .setup(async s => s.getConfigValue('logConfig'))
            .returns(async () => Promise.resolve({ logInConsole: logInConsole }));

        consoleMock = Mock.ofInstance({ log: () => {} } as typeof console);

        testSubject = new ConsoleLoggerClient(serviceConfigMock.object, consoleMock.object);
    });

    describe('console not enabled', () => {
        it('do not log', async () => {
            logInConsole = false;
            consoleMock = Mock.ofInstance({ log: () => {} } as typeof console, MockBehavior.Strict);
            testSubject = new ConsoleLoggerClient(serviceConfigMock.object, consoleMock.object);

            await testSubject.setup();
            testSubject.trackMetric('metric1', 1);
            testSubject.trackEvent('HealthCheck');
            testSubject.log('trace1', LogLevel.info);
            testSubject.trackException(new Error('exception'));

            consoleMock.verifyAll();
        });
    });

    describe('trackMetric', () => {
        it('log data', async () => {
            await testSubject.setup(null);

            testSubject.trackMetric('metric1', 1);

            consoleMock.verify(c => c.log('[Metric] === metric1 - 1'), Times.once());
        });

        it('log data with base properties with circular reference', async () => {
            const baseProps: BaseTelemetryProperties = { foo: 'bar', source: 'test-source' };
            (baseProps as any).y = baseProps;
            await testSubject.setup(baseProps);

            testSubject.trackMetric('metric1', 1);

            consoleMock.verify(c => c.log(`[Metric][properties - ${util.inspect({ ...baseProps })}] === metric1 - 1`), Times.once());
        });

        it('log data with custom runtime properties', async () => {
            const baseProps: BaseTelemetryProperties = { foo: 'bar', source: 'test-source' };
            const customProps = { foo: 'baz', key: 'value' };
            const mergedProps = { foo: 'baz', source: 'test-source', key: 'value' };
            await testSubject.setup(baseProps);
            testSubject.setCustomProperties(customProps);

            testSubject.trackMetric('metric1', 1);

            consoleMock.verify(c => c.log(`[Metric][properties - ${util.inspect({ ...mergedProps })}] === metric1 - 1`), Times.once());
        });
    });

    describe('trackEvent', () => {
        it('log data without properties/measurements', async () => {
            await testSubject.setup(null);

            testSubject.trackEvent('HealthCheck');

            consoleMock.verify(c => c.log('[Event] === HealthCheck'), Times.once());
        });

        it('log data with base properties', async () => {
            const baseProps: BaseTelemetryProperties = { foo: 'bar', source: 'test-source' };
            await testSubject.setup(baseProps);

            testSubject.trackEvent('HealthCheck');

            consoleMock.verify(c => c.log(`[Event][properties - ${util.inspect(baseProps)}] === HealthCheck`), Times.once());
        });

<<<<<<< HEAD
        it('log data with custom runtime properties', async () => {
            const baseProps: BaseTelemetryProperties = { foo: 'bar', source: 'test-source' };
            const customProps = { foo: 'baz', key: 'value' };
            const mergedProps = { foo: 'baz', source: 'test-source', key: 'value' };
            await testSubject.setup(baseProps);
            testSubject.setCustomProperties(customProps);

            testSubject.trackEvent('event1');

            consoleMock.verify(c => c.log(`[Event][properties - ${util.inspect(mergedProps)}] === event1`), Times.once());
        });

        it('log data with event properties', async () => {
=======
        it('log data with event properties and measurements', async () => {
>>>>>>> 7fcf0e2f
            const baseProps: BaseTelemetryProperties = { foo: 'bar', source: 'test-source' };
            await testSubject.setup(baseProps);
            const eventProps = { eventProp1: 'prop value' };
            const eventMeasurements: ScanTaskStartedMeasurements = { scanWaitTime: 1 };

            testSubject.trackEvent('HealthCheck', eventProps, eventMeasurements);
            const properties = `[properties - ${util.inspect({ ...baseProps, ...eventProps })}]`;
            const measurements = `[measurements - ${util.inspect(eventMeasurements)}]`;
            const expectedLogMessage = `[Event]${properties}${measurements} === HealthCheck`;

            consoleMock.verify(c => c.log(expectedLogMessage), Times.once());
        });
    });

    describe('log', () => {
        it('log data without properties', async () => {
            await testSubject.setup(null);

            testSubject.log('trace1', LogLevel.verbose);

            consoleMock.verify(c => c.log('[Trace][verbose] === trace1'), Times.once());
        });

        it('log data with base properties', async () => {
            const baseProps: BaseTelemetryProperties = { foo: 'bar', source: 'test-source' };
            await testSubject.setup(baseProps);

            testSubject.log('trace1', LogLevel.warn);

            consoleMock.verify(c => c.log(`[Trace][warn][properties - ${util.inspect(baseProps)}] === trace1`), Times.once());
        });

        it('log data with custom runtime properties', async () => {
            const baseProps: BaseTelemetryProperties = { foo: 'bar', source: 'test-source' };
            const customProps = { foo: 'baz', key: 'value' };
            const mergedProps = { foo: 'baz', source: 'test-source', key: 'value' };
            await testSubject.setup(baseProps);
            testSubject.setCustomProperties(customProps);

            testSubject.log('trace1', LogLevel.warn);

            consoleMock.verify(c => c.log(`[Trace][warn][properties - ${util.inspect(mergedProps)}] === trace1`), Times.once());
        });

        it('log data with event properties', async () => {
            const baseProps: BaseTelemetryProperties = { foo: 'bar', source: 'test-source' };
            await testSubject.setup(baseProps);
            const traceProps = { eventProp1: 'prop value' };

            testSubject.log('trace1', LogLevel.warn, traceProps);

            consoleMock.verify(
                c => c.log(`[Trace][warn][properties - ${util.inspect({ ...baseProps, ...traceProps })}] === trace1`),
                Times.once(),
            );
        });
    });

    describe('trackException', () => {
        it('log data without properties', async () => {
            await testSubject.setup(null);
            const error = new Error('error1');

            testSubject.trackException(error);

            consoleMock.verify(c => c.log(`[Exception] === ${util.inspect(error, { depth: null })}`), Times.once());
        });

        it('log data with base properties', async () => {
            const baseProps: BaseTelemetryProperties = { foo: 'bar', source: 'test-source' };
            await testSubject.setup(baseProps);
            const error = new Error('error1');

            testSubject.trackException(error);

            consoleMock.verify(
                c => c.log(`[Exception][properties - ${util.inspect(baseProps)}] === ${util.inspect(error, { depth: null })}`),
                Times.once(),
            );
        });

        it('log data with custom runtime properties', async () => {
            const baseProps: BaseTelemetryProperties = { foo: 'bar', source: 'test-source' };
            const customProps = { foo: 'baz', key: 'value' };
            const mergedProps = { foo: 'baz', source: 'test-source', key: 'value' };
            await testSubject.setup(baseProps);
            const error = new Error('error1');

            testSubject.setCustomProperties(customProps);
            testSubject.trackException(error);

            consoleMock.verify(
                c => c.log(`[Exception][properties - ${util.inspect(mergedProps)}] === ${util.inspect(error, { depth: null })}`),
                Times.once(),
            );
        });
    });
});<|MERGE_RESOLUTION|>--- conflicted
+++ resolved
@@ -98,23 +98,19 @@
             consoleMock.verify(c => c.log(`[Event][properties - ${util.inspect(baseProps)}] === HealthCheck`), Times.once());
         });
 
-<<<<<<< HEAD
-        it('log data with custom runtime properties', async () => {
-            const baseProps: BaseTelemetryProperties = { foo: 'bar', source: 'test-source' };
-            const customProps = { foo: 'baz', key: 'value' };
-            const mergedProps = { foo: 'baz', source: 'test-source', key: 'value' };
-            await testSubject.setup(baseProps);
-            testSubject.setCustomProperties(customProps);
-
-            testSubject.trackEvent('event1');
-
-            consoleMock.verify(c => c.log(`[Event][properties - ${util.inspect(mergedProps)}] === event1`), Times.once());
-        });
-
-        it('log data with event properties', async () => {
-=======
+        it('log data with custom runtime properties', async () => {
+            const baseProps: BaseTelemetryProperties = { foo: 'bar', source: 'test-source' };
+            const customProps = { foo: 'baz', key: 'value' };
+            const mergedProps = { foo: 'baz', source: 'test-source', key: 'value' };
+            await testSubject.setup(baseProps);
+            testSubject.setCustomProperties(customProps);
+
+            testSubject.trackEvent('HealthCheck');
+
+            consoleMock.verify(c => c.log(`[Event][properties - ${util.inspect(mergedProps)}] === HealthCheck`), Times.once());
+        });
+
         it('log data with event properties and measurements', async () => {
->>>>>>> 7fcf0e2f
             const baseProps: BaseTelemetryProperties = { foo: 'bar', source: 'test-source' };
             await testSubject.setup(baseProps);
             const eventProps = { eventProp1: 'prop value' };
