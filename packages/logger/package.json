--- conflicted
+++ resolved
@@ -22,7 +22,7 @@
     },
     "homepage": "https://github.com/Microsoft/accessibility-insights-service#readme",
     "devDependencies": {
-        "@types/dotenv": "^8.2.3",
+        "@types/dotenv": "^8.2.0",
         "@types/jest": "^29.5.12",
         "@types/lodash": "^4.17.6",
         "@types/node": "^20.14.9",
@@ -41,13 +41,8 @@
         "@opentelemetry/instrumentation": "^0.57.1",
         "@opentelemetry/resources": "^1.15.0",
         "@opentelemetry/sdk-metrics": "^1.28.0",
-<<<<<<< HEAD
-        "@opentelemetry/semantic-conventions": "^1.30.0",
-        "applicationinsights": "^2.3.1",
-=======
         "@opentelemetry/semantic-conventions": "^1.15.0",
         "applicationinsights": "^3.6.0",
->>>>>>> 88586593
         "common": "workspace:*",
         "dotenv": "^16.4.7",
         "inversify": "^6.0.1",
