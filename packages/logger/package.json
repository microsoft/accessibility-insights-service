--- conflicted
+++ resolved
@@ -41,13 +41,8 @@
         "@opentelemetry/instrumentation": "^0.208.0",
         "@opentelemetry/resources": "^1.15.0",
         "@opentelemetry/sdk-metrics": "^1.28.0",
-<<<<<<< HEAD
-        "@opentelemetry/semantic-conventions": "^1.37.0",
+        "@opentelemetry/semantic-conventions": "^1.38.0",
         "applicationinsights": "^3.12.1",
-=======
-        "@opentelemetry/semantic-conventions": "^1.38.0",
-        "applicationinsights": "^3.12.0",
->>>>>>> 54a74713
         "common": "workspace:*",
         "dotenv": "^17.2.1",
         "inversify": "^6.0.1",
