// Copyright (c) Microsoft Corporation. All rights reserved.
// Licensed under the MIT License.
import 'reflect-metadata';

import { Context } from '@azure/functions';
<<<<<<< HEAD
import { WebControllerDispatcher } from 'service-library';
import { ScanController } from '../src/controllers/scan-controller';
import { setupIoContainer } from '../src/setup-ioc-container';

export async function run(context: Context): Promise<void> {
    const dispatcher = new WebControllerDispatcher(ScanController, setupIoContainer());
    await dispatcher.start(context);
=======
import { ControllerDispatcher } from '../src/controller-dispatcher';
import { ScanResultController } from '../src/controllers/scan-result-controller';
import { setupIoContainer } from '../src/setup-ioc-container';

export async function run(context: Context): Promise<void> {
    const dispatcher = new ControllerDispatcher(ScanResultController, context, setupIoContainer());
    await dispatcher.start();
>>>>>>> 6b9c98d1
}<|MERGE_RESOLUTION|>--- conflicted
+++ resolved
@@ -3,21 +3,11 @@
 import 'reflect-metadata';
 
 import { Context } from '@azure/functions';
-<<<<<<< HEAD
 import { WebControllerDispatcher } from 'service-library';
-import { ScanController } from '../src/controllers/scan-controller';
-import { setupIoContainer } from '../src/setup-ioc-container';
-
-export async function run(context: Context): Promise<void> {
-    const dispatcher = new WebControllerDispatcher(ScanController, setupIoContainer());
-    await dispatcher.start(context);
-=======
-import { ControllerDispatcher } from '../src/controller-dispatcher';
 import { ScanResultController } from '../src/controllers/scan-result-controller';
 import { setupIoContainer } from '../src/setup-ioc-container';
 
 export async function run(context: Context): Promise<void> {
-    const dispatcher = new ControllerDispatcher(ScanResultController, context, setupIoContainer());
-    await dispatcher.start();
->>>>>>> 6b9c98d1
+    const dispatcher = new WebControllerDispatcher(ScanResultController, setupIoContainer());
+    await dispatcher.start(context);
 }