// Copyright (c) Microsoft Corporation. All rights reserved.
// Licensed under the MIT License.
<<<<<<< HEAD
import { injectable } from 'inversify';
=======
import { Context } from '@azure/functions';
import { ServiceConfiguration } from 'common';
>>>>>>> 6b9c98d1
import { Logger } from 'logger';
import { ApiController } from 'service-library';
import { getSarifReportMock } from '../providers/mock-sarif-report-provider';

@injectable()
export class ReportController extends ApiController {
    public readonly apiVersion = '1.0';
    public readonly apiName = 'web-api-mock';
    protected readonly logger: Logger;
    protected readonly serviceConfig: ServiceConfiguration;

    public async handleRequest(): Promise<void> {
        this.context.res = {
            status: 200, // OK
            body: getSarifReportMock(),
            headers: {
                'Content-Type': 'application/json',
            },
        };
    }
}<|MERGE_RESOLUTION|>--- conflicted
+++ resolved
@@ -1,11 +1,7 @@
 // Copyright (c) Microsoft Corporation. All rights reserved.
 // Licensed under the MIT License.
-<<<<<<< HEAD
+import { ServiceConfiguration } from 'common';
 import { injectable } from 'inversify';
-=======
-import { Context } from '@azure/functions';
-import { ServiceConfiguration } from 'common';
->>>>>>> 6b9c98d1
 import { Logger } from 'logger';
 import { ApiController } from 'service-library';
 import { getSarifReportMock } from '../providers/mock-sarif-report-provider';
