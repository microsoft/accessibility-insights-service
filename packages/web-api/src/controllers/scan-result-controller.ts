--- conflicted
+++ resolved
@@ -2,35 +2,20 @@
 // Licensed under the MIT License.
 import { GuidGenerator, ServiceConfiguration } from 'common';
 import { inject, injectable } from 'inversify';
-<<<<<<< HEAD
 import { isEmpty } from 'lodash';
 import { Logger } from 'logger';
 import { OnDemandPageScanRunResultProvider } from 'service-library';
 
-import { webApiIocTypes } from '../setup-ioc-container';
 import { BaseScanResultController } from './base-scan-result-controller';
 
-=======
-import { Dictionary, isEmpty, keyBy } from 'lodash';
-import { Logger } from 'logger';
-import { ApiController, OnDemandPageScanRunResultProvider } from 'service-library';
-import { ItemType, OnDemandPageScanResult } from 'storage-documents';
-
->>>>>>> 8fa0aa19
 @injectable()
 export class ScanResultController extends BaseScanResultController {
     public readonly apiVersion = '1.0';
     public readonly apiName = 'web-api-get-scan';
 
     public constructor(
-<<<<<<< HEAD
-        @inject(webApiIocTypes.azureFunctionContext) protected readonly context: Context,
         @inject(OnDemandPageScanRunResultProvider) protected readonly onDemandPageScanRunResultProvider: OnDemandPageScanRunResultProvider,
         @inject(GuidGenerator) protected readonly guidGenerator: GuidGenerator,
-=======
-        @inject(OnDemandPageScanRunResultProvider) private readonly onDemandPageScanRunResultProvider: OnDemandPageScanRunResultProvider,
-        @inject(GuidGenerator) private readonly guidGenerator: GuidGenerator,
->>>>>>> 8fa0aa19
         @inject(ServiceConfiguration) protected readonly serviceConfig: ServiceConfiguration,
         @inject(Logger) protected readonly logger: Logger,
     ) {
