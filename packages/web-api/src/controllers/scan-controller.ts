// Copyright (c) Microsoft Corporation. All rights reserved.
// Licensed under the MIT License.
<<<<<<< HEAD
import { injectable } from 'inversify';
=======
import { Context } from '@azure/functions';
import { ServiceConfiguration } from 'common';
>>>>>>> 6b9c98d1
import { Logger } from 'logger';
import { ApiController } from 'service-library';
import { ScanBatchRequest } from '../api-contracts/scan-batch-request';
import { MockScanDataProvider } from '../providers/mock-scan-data-provider';

@injectable()
export class ScanController extends ApiController {
    public readonly apiVersion = '1.0';
    public readonly apiName = 'web-api-mock';
    protected readonly logger: Logger;
    protected readonly serviceConfig: ServiceConfiguration;

    constructor(private readonly mockScanDataProvider: MockScanDataProvider = new MockScanDataProvider()) {
        super();
    }

    public async handleRequest(): Promise<void> {
        if (this.context.req.url.indexOf('/api/scans/$batch') > 0) {
            this.getScanResults();

            return;
        }

        if (this.context.req.url.indexOf('/api/scans/') > 0) {
            this.getScanResult();

            return;
        }

        this.context.res = {
            status: 404,
        };

        return;
    }

    public getScanResult(): void {
        const scanId = <string>this.context.bindingData.scanId;
        const response = this.mockScanDataProvider.createScanResultMock(scanId, this.context.req.url);
        this.context.res = {
            status: 200, // OK
            body: response,
            headers: {
                'Content-Type': 'application/json',
            },
        };
    }

    public getScanResults(): void {
        const payload = this.tryGetPayload<ScanBatchRequest[]>();
        if (payload !== undefined) {
            const response = this.mockScanDataProvider.createScanResultMocks(payload, this.context.req.url);
            this.context.res = {
                status: 200, // OK
                body: response,
                headers: {
                    'Content-Type': 'application/json',
                },
            };
        }
    }
}<|MERGE_RESOLUTION|>--- conflicted
+++ resolved
@@ -1,11 +1,8 @@
 // Copyright (c) Microsoft Corporation. All rights reserved.
 // Licensed under the MIT License.
-<<<<<<< HEAD
+
+import { ServiceConfiguration } from 'common';
 import { injectable } from 'inversify';
-=======
-import { Context } from '@azure/functions';
-import { ServiceConfiguration } from 'common';
->>>>>>> 6b9c98d1
 import { Logger } from 'logger';
 import { ApiController } from 'service-library';
 import { ScanBatchRequest } from '../api-contracts/scan-batch-request';
@@ -20,26 +17,6 @@
 
     constructor(private readonly mockScanDataProvider: MockScanDataProvider = new MockScanDataProvider()) {
         super();
-    }
-
-    public async handleRequest(): Promise<void> {
-        if (this.context.req.url.indexOf('/api/scans/$batch') > 0) {
-            this.getScanResults();
-
-            return;
-        }
-
-        if (this.context.req.url.indexOf('/api/scans/') > 0) {
-            this.getScanResult();
-
-            return;
-        }
-
-        this.context.res = {
-            status: 404,
-        };
-
-        return;
     }
 
     public getScanResult(): void {
@@ -67,4 +44,24 @@
             };
         }
     }
+
+    public async handleRequest(): Promise<void> {
+        if (this.context.req.url.indexOf('/api/scans/$batch') > 0) {
+            this.getScanResults();
+
+            return;
+        }
+
+        if (this.context.req.url.indexOf('/api/scans/') > 0) {
+            this.getScanResult();
+
+            return;
+        }
+
+        this.context.res = {
+            status: 404,
+        };
+
+        return;
+    }
 }