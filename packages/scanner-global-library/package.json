{
    "name": "scanner-global-library",
    "version": "1.0.0",
    "description": "This project welcomes contributions and suggestions.  Most contributions require you to agree to a Contributor License Agreement (CLA) declaring that you have the right to, and actually do, grant us the rights to use your contribution. For details, visit https://cla.microsoft.com.",
    "main": "dist/index.js",
    "scripts": {
        "build": "tsc && echo",
        "cbuild": "npm-run-all --serial clean build",
        "clean": "rimraf dist test-results",
        "lint": "eslint -c ../../.eslintrc.js --ext .ts ./",
        "lint:fix": "eslint --fix -c ../../.eslintrc.js --ext .ts ./",
        "test": "jest --coverage --colors"
    },
    "repository": {
        "type": "git",
        "url": "git+https://github.com/Microsoft/accessibility-insights-service.git"
    },
    "author": "Microsoft",
    "license": "MIT",
    "bugs": {
        "url": "https://github.com/Microsoft/accessibility-insights-service/issues"
    },
    "homepage": "https://github.com/Microsoft/accessibility-insights-service#readme",
    "devDependencies": {
<<<<<<< HEAD
        "@types/jest": "^27.0.3",
        "@types/lodash": "^4.14.177",
        "@types/node": "^12.20.37",
        "@types/puppeteer": "^5.4.0",
        "jest": "^27.4.3",
=======
        "@types/jest": "^27.4.0",
        "@types/lodash": "^4.14.178",
        "@types/node": "^12.20.43",
        "@types/puppeteer": "^3.0.0",
        "jest": "^27.4.7",
>>>>>>> 76e32519
        "jest-junit": "^12.3.0",
        "rimraf": "^3.0.2",
        "ts-jest": "^27.1.3",
        "typemoq": "^2.1.0",
        "typescript": "^4.5.5"
    },
    "dependencies": {
        "@axe-core/puppeteer": "4.2.2",
        "axe-core": "4.3.2",
        "common": "^1.0.0",
        "inversify": "^6.0.1",
        "lodash": "^4.17.21",
        "logger": "1.0.0",
<<<<<<< HEAD
        "puppeteer": "^6.0.0",
        "reflect-metadata": "^0.1.13"
=======
        "privacy-scan-core": "1.0.0",
        "puppeteer": "^5.5.0",
        "reflect-metadata": "^0.1.13",
        "storage-documents": "1.0.0"
>>>>>>> 76e32519
    }
}<|MERGE_RESOLUTION|>--- conflicted
+++ resolved
@@ -22,19 +22,11 @@
     },
     "homepage": "https://github.com/Microsoft/accessibility-insights-service#readme",
     "devDependencies": {
-<<<<<<< HEAD
-        "@types/jest": "^27.0.3",
-        "@types/lodash": "^4.14.177",
-        "@types/node": "^12.20.37",
-        "@types/puppeteer": "^5.4.0",
-        "jest": "^27.4.3",
-=======
         "@types/jest": "^27.4.0",
         "@types/lodash": "^4.14.178",
         "@types/node": "^12.20.43",
-        "@types/puppeteer": "^3.0.0",
+        "@types/puppeteer": "^5.4.0",
         "jest": "^27.4.7",
->>>>>>> 76e32519
         "jest-junit": "^12.3.0",
         "rimraf": "^3.0.2",
         "ts-jest": "^27.1.3",
@@ -48,14 +40,9 @@
         "inversify": "^6.0.1",
         "lodash": "^4.17.21",
         "logger": "1.0.0",
-<<<<<<< HEAD
+        "privacy-scan-core": "1.0.0",
         "puppeteer": "^6.0.0",
-        "reflect-metadata": "^0.1.13"
-=======
-        "privacy-scan-core": "1.0.0",
-        "puppeteer": "^5.5.0",
         "reflect-metadata": "^0.1.13",
         "storage-documents": "1.0.0"
->>>>>>> 76e32519
     }
 }