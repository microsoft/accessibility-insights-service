--- conflicted
+++ resolved
@@ -35,15 +35,9 @@
         "typescript": "^4.1.2"
     },
     "dependencies": {
-<<<<<<< HEAD
         "@axe-core/puppeteer": "^4.1.0",
         "axe-core": "4.1.1",
-        "common": "1.0.0",
-=======
-        "@axe-core/puppeteer": "^4.0.0",
-        "axe-core": "4.0.2",
         "common": "^1.0.0",
->>>>>>> 9908ca37
         "inversify": "^5.0.1",
         "lodash": "^4.17.20",
         "logger": "1.0.0",
