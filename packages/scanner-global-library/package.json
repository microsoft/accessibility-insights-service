{
    "name": "scanner-global-library",
    "version": "1.0.0",
    "description": "This project welcomes contributions and suggestions.  Most contributions require you to agree to a Contributor License Agreement (CLA) declaring that you have the right to, and actually do, grant us the rights to use your contribution. For details, visit https://cla.microsoft.com.",
    "main": "dist/index.js",
    "scripts": {
        "build": "tsc && echo",
        "cbuild": "npm-run-all --serial clean build",
        "clean": "rimraf dist test-results",
        "lint": "eslint -c ../../.eslintrc.js --ext .ts ./",
        "lint:fix": "eslint --fix -c ../../.eslintrc.js --ext .ts ./",
        "test": "jest --coverage --colors"
    },
    "repository": {
        "type": "git",
        "url": "git+https://github.com/Microsoft/accessibility-insights-service.git"
    },
    "author": "Microsoft",
    "license": "MIT",
    "bugs": {
        "url": "https://github.com/Microsoft/accessibility-insights-service/issues"
    },
    "homepage": "https://github.com/Microsoft/accessibility-insights-service#readme",
    "devDependencies": {
<<<<<<< HEAD
        "@types/jest": "^27.0.2",
        "@types/lodash": "^4.14.175",
        "@types/node": "^12.20.33",
        "@types/puppeteer": "^5.4.0",
        "jest": "^27.2.5",
=======
        "@types/jest": "^27.0.3",
        "@types/lodash": "^4.14.177",
        "@types/node": "^12.20.37",
        "@types/puppeteer": "^3.0.0",
        "jest": "^27.4.3",
>>>>>>> 4406cbd7
        "jest-junit": "^12.3.0",
        "rimraf": "^3.0.2",
        "ts-jest": "^27.0.7",
        "typemoq": "^2.1.0",
        "typescript": "^4.5.2"
    },
    "dependencies": {
        "@axe-core/puppeteer": "4.2.2",
        "axe-core": "4.3.2",
        "common": "^1.0.0",
        "inversify": "^6.0.1",
        "lodash": "^4.17.21",
        "logger": "1.0.0",
        "puppeteer": "^6.0.0",
        "reflect-metadata": "^0.1.13"
    }
}<|MERGE_RESOLUTION|>--- conflicted
+++ resolved
@@ -22,19 +22,11 @@
     },
     "homepage": "https://github.com/Microsoft/accessibility-insights-service#readme",
     "devDependencies": {
-<<<<<<< HEAD
-        "@types/jest": "^27.0.2",
-        "@types/lodash": "^4.14.175",
-        "@types/node": "^12.20.33",
-        "@types/puppeteer": "^5.4.0",
-        "jest": "^27.2.5",
-=======
         "@types/jest": "^27.0.3",
         "@types/lodash": "^4.14.177",
         "@types/node": "^12.20.37",
-        "@types/puppeteer": "^3.0.0",
+        "@types/puppeteer": "^5.4.0",
         "jest": "^27.4.3",
->>>>>>> 4406cbd7
         "jest-junit": "^12.3.0",
         "rimraf": "^3.0.2",
         "ts-jest": "^27.0.7",
