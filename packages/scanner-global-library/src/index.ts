// Copyright (c) Microsoft Corporation. All rights reserved.
// Licensed under the MIT License.

export { setupCloudScannerContainer, setupLocalScannerContainer } from './setup-scanner-container';
export { BrowserError, BrowserErrorTypes } from './browser-error';
export { PageConfigurator } from './page-configurator';
export { PageHandler } from './page-handler';
export { PageResponseProcessor } from './page-response-processor';
export { AxePuppeteerFactory } from './factories/axe-puppeteer-factory';
export { Page } from './page';
export { AxeScanResults } from './axe-scan-results';
export { WebDriver } from './web-driver';
export { PageNavigationHooks } from './page-navigation-hooks';
<<<<<<< HEAD
export * from './page-navigator';
export { PrivacyScanResult } from './privacy-scan-result';
=======
export { PageNavigator, OnNavigationError } from './page-navigator';
export { PrivacyScanResult } from './privacy-scan-result';
export { ModHttpHeader } from './browser-extensions/mod-http-header';
>>>>>>> d2030f86
<|MERGE_RESOLUTION|>--- conflicted
+++ resolved
@@ -11,11 +11,6 @@
 export { AxeScanResults } from './axe-scan-results';
 export { WebDriver } from './web-driver';
 export { PageNavigationHooks } from './page-navigation-hooks';
-<<<<<<< HEAD
 export * from './page-navigator';
 export { PrivacyScanResult } from './privacy-scan-result';
-=======
-export { PageNavigator, OnNavigationError } from './page-navigator';
-export { PrivacyScanResult } from './privacy-scan-result';
-export { ModHttpHeader } from './browser-extensions/mod-http-header';
->>>>>>> d2030f86
+export { ModHttpHeader } from './browser-extensions/mod-http-header';