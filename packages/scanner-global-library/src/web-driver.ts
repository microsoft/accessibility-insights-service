--- conflicted
+++ resolved
@@ -27,17 +27,7 @@
     public async launch(browserExecutablePath?: string): Promise<Puppeteer.Browser> {
         this.browser = await this.puppeteer.launch({
             executablePath: browserExecutablePath,
-<<<<<<< HEAD
-            headless: true,
-            args: ['--disable-dev-shm-usage', '--no-sandbox', '--disable-setuid-sandbox'],
-            defaultViewport: {
-                width: 1920,
-                height: 1080,
-                deviceScaleFactor: 1,
-            },
-=======
             ...defaultLaunchOptions,
->>>>>>> 4fcf9041
         });
         this.logger?.logInfo('Chromium browser instance started.');
 
