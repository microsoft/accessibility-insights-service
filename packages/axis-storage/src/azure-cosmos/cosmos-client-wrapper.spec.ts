// Copyright (c) Microsoft Corporation. All rights reserved.
// Licensed under the MIT License.
// tslint:disable: no-import-side-effect no-any
import 'reflect-metadata';

import * as cosmos from '@azure/cosmos';
import { IMock, It, Mock } from 'typemoq';
import { CosmosClientProvider } from '../ioc-types';
import { getPromisableDynamicMock } from '../test-utilities/promisable-mock';
import { ItemType } from '../test-utilities/test-document-types/item-type';
import { StorageDocument } from '../test-utilities/test-document-types/storage-document';
import { CosmosClientWrapper } from './cosmos-client-wrapper';

describe('CosmosClientWrapper', () => {
    let testSubject: CosmosClientWrapper;
    let cosmosClientProviderStub: CosmosClientProvider;
    let cosmosClientMock: IMock<cosmos.CosmosClient>;
    let databasesMock: IMock<cosmos.Databases>;
    let dbMock: IMock<cosmos.Database>;
    let collectionMock: IMock<cosmos.Container>;
    let collectionsMock: IMock<cosmos.Containers>;
    let itemsMock: IMock<cosmos.Items>;
    let itemMock: IMock<cosmos.Item>;
<<<<<<< HEAD
    const partitionKey = 'partitionKey';
=======
    let queryIteratorMock: IMock<cosmos.QueryIterator<any>>;
    const partitoningKey = 'partKey';
>>>>>>> 50504412

    const dbName = 'stub db';
    const collectionName = 'stub collection';

    beforeEach(() => {
        setupCosmosMocks();
        setupVerifiableGetOrCreateDbCall();
        setupVerifiableGetOrCreateCollectionCall();
        testSubject = new CosmosClientWrapper(cosmosClientProviderStub);
    });

    describe('readItem()', () => {
        it('read item with failed response ', async () => {
            const expectedResult = {
                response: 'NotFound',
                statusCode: 404,
            };
            const responseError: cosmos.ErrorResponse = {
                body: 'NotFound',
                code: 404,
            };
            collectionMock.setup(c => c.item('id')).returns(() => itemMock.object);
            itemMock.setup(async i => i.read({ partitionKey: partitionKey })).returns(async () => Promise.reject(responseError));

            const result = await testSubject.readItem('id', dbName, collectionName, partitionKey);

            expect(result).toEqual(expectedResult);
            itemMock.verifyAll();
            verifyMocks();
        });

        it('read item with success', async () => {
            const responseItem = {
                id: 'id-1',
                propA: 'propA',
                _etag: 'etag-1',
                _ts: 123456789,
            };
            const expectedResult = {
                item: responseItem,
                statusCode: 200,
            };
            collectionMock.setup(c => c.item(responseItem.id)).returns(() => itemMock.object);
            itemMock
                .setup(async i => i.read({ partitionKey: partitionKey }))
                .returns(async () => Promise.resolve({ body: responseItem as any, item: undefined }));

            const result = await testSubject.readItem(responseItem.id, dbName, collectionName, partitionKey);

            expect(result).toEqual(expectedResult);
            itemMock.verifyAll();
            verifyMocks();
        });

        it('read item with success with no partition key', async () => {
            const responseItem = {
                id: 'id-1',
                propA: 'propA',
                _etag: 'etag-1',
                _ts: 123456789,
            };
            const expectedResult = {
                item: responseItem,
                statusCode: 200,
            };
            collectionMock.setup(c => c.item(responseItem.id)).returns(() => itemMock.object);
            itemMock
                .setup(async i => i.read(undefined))
                .returns(async () => Promise.resolve({ body: responseItem as any, item: undefined }));

            const result = await testSubject.readItem(responseItem.id, dbName, collectionName);

            expect(result).toEqual(expectedResult);
            itemMock.verifyAll();
            verifyMocks();
        });
        it('read items using query', async () => {
            const query = "SELECT * from C where C.itemType = 'Page'";
            const items = [
                {
                    id: 'id-1',
                    itemType: ItemType.page,
                    propA: 'propA',
                    _etag: '1',
                },
                {
                    id: 'id-2',
                    itemType: ItemType.page,
                    propA: 'propB',
                    _etag: '1',
                },
                {
                    id: 'id-3',
                    itemType: ItemType.page,
                    propA: 'propC',
                    _etag: '1',
                },
            ];
            const expectedResult = {
                item: items,
                statusCode: 200,
                continuationToken: 'abdf12345fd',
            };
            collectionMock.setup(c => c.items).returns(() => itemsMock.object);
            // tslint:disable-next-line: no-unsafe-any
            itemsMock.setup(i => i.query(query, It.isAny())).returns(() => queryIteratorMock.object);
            queryIteratorMock
                .setup(async qi => qi.toArray())
                .returns(async () => Promise.resolve({ result: items, statusCode: 200, headers: { 'x-ms-continuation': 'abdf12345fd' } }));

            const result = await testSubject.readItems(dbName, collectionName, query);
            expect(result).toEqual(expectedResult);
            itemMock.verifyAll();
            verifyMocks();
        });
    });

    describe('upsertItem()', () => {
        it('upsert item with failed response', async () => {
            const item = {
                id: 'id-1',
                itemType: ItemType.page,
                propA: 'propA',
            };
            const expectedResult = {
                response: 'PreconditionFailed',
                statusCode: 412,
            };
            const responseError: cosmos.ErrorResponse = {
                body: 'PreconditionFailed',
                code: 412,
            };

            itemsMock.setup(async i => i.upsert<DbItemMock>(item, undefined)).returns(async () => Promise.reject(responseError));

            const result = await testSubject.upsertItem<DbItemMock>(item, dbName, collectionName);

            expect(result).toEqual(expectedResult);
            verifyMocks();
        });

        it('upsert item with etag condition with success', async () => {
            const item = {
                id: 'id-1',
                itemType: ItemType.page,
                propA: 'propA',
                _etag: 'etag-1',
            };
            const responseItem = {
                id: 'id-1',
                propA: 'propA',
                _etag: 'etag-1',
                _ts: 123456789,
            };
            const expectedResult = {
                item: responseItem,
                statusCode: 200,
            };
            const options = {
                accessCondition: { type: 'IfMatch', condition: responseItem._etag },
            };

            itemsMock
                .setup(async i => i.upsert<DbItemMock>(item, options))
                .returns(async () => Promise.resolve({ body: responseItem as any, item: undefined }));

            const result = await testSubject.upsertItem<DbItemMock>(item, dbName, collectionName);

            expect(result).toEqual(expectedResult);
            verifyMocks();
        });

        it('upsert item without etag condition with success', async () => {
            const item = {
                id: 'id-1',
                itemType: ItemType.page,
                propA: 'propA',
            };
            const responseItem = {
                id: 'id-1',
                propA: 'propA',
                _etag: 'etag-1',
                _ts: 123456789,
            };
            const expectedResult = {
                item: responseItem,
                statusCode: 200,
            };
            itemsMock
                .setup(async i => i.upsert<DbItemMock>(item, undefined))
                .returns(async () => Promise.resolve({ body: responseItem as any, item: undefined }));

            const result = await testSubject.upsertItem<DbItemMock>(item, dbName, collectionName);

            expect(result).toEqual(expectedResult);
            verifyMocks();
        });
    });

    describe('upsertItems()', () => {
        it('should upsert list of items with partition key and etag', async () => {
            const items = [
                {
                    id: 'id-1',
                    itemType: ItemType.page,
                    propA: 'propA',
                    _etag: '1',
                },
                {
                    id: 'id-2',
                    itemType: ItemType.page,
                    propA: 'propB',
                    _etag: '1',
                },
                {
                    id: 'id-3',
                    itemType: ItemType.page,
                    propA: 'propC',
                    _etag: '1',
                },
            ];
            const options: cosmos.RequestOptions = {
                partitionKey: partitionKey,
                accessCondition: { type: 'IfMatch', condition: '1' },
            };
            items.map(item => {
                setupVerifiableUpsertItemCallWithOptions(item, options);
            });

            await testSubject.upsertItems(items, dbName, collectionName, partitionKey);

            verifyMocks();
        });

        it('should upsert list of items with partition key', async () => {
            const items = [1, 2, 3];
            const options: cosmos.RequestOptions = { partitionKey: partitionKey };
            items.map(item => {
                setupVerifiableUpsertItemCallWithOptions(item, options);
            });

            await testSubject.upsertItems(items, dbName, collectionName, partitionKey);

            verifyMocks();
        });

        it('should upsert list of items with partition key', async () => {
            const items = [1, 2, 3];
            const options: cosmos.RequestOptions = { partitionKey: partitionKey };
            items.map(item => {
                setupVerifiableUpsertItemCallWithOptions(item, options);
            });

            await testSubject.upsertItems(items, dbName, collectionName, partitionKey);

            verifyMocks();
        });

        it('should fail if one of the items failed to upsert', async () => {
            const items = [1, 2];
            setupVerifiableUpsertItemCall(items[0]);
            setupVerifiableRejectedUpsertItemCall(items[1]);

            await expect(testSubject.upsertItems(items, dbName, collectionName)).rejects.toEqual('unable to store item');

            verifyMocks();
        });
    });

    function setupCosmosMocks(): void {
        cosmosClientMock = Mock.ofType<cosmos.CosmosClient>();
        databasesMock = Mock.ofType(cosmos.Databases);
        dbMock = Mock.ofType(cosmos.Database);
        collectionMock = Mock.ofType(cosmos.Container);
        collectionsMock = Mock.ofType(cosmos.Containers);
        itemsMock = Mock.ofType(cosmos.Items);
        itemMock = Mock.ofType(cosmos.Item);
        queryIteratorMock = Mock.ofType(cosmos.QueryIterator);
        cosmosClientProviderStub = async () => cosmosClientMock.object;

        collectionMock.setup(c => c.items).returns(() => itemsMock.object);
        dbMock.setup(d => d.containers).returns(() => collectionsMock.object);
        cosmosClientMock.setup(c => c.databases).returns(() => databasesMock.object);

        getPromisableDynamicMock(cosmosClientMock);
    }

    function verifyMocks(): void {
        itemsMock.verifyAll();
        dbMock.verifyAll();
        collectionMock.verifyAll();
        databasesMock.verifyAll();
        collectionsMock.verifyAll();
        cosmosClientMock.verifyAll();
    }

    function setupVerifiableGetOrCreateDbCall(): void {
        databasesMock
            .setup(async d => d.createIfNotExists({ id: dbName }))
            .returns(async () => Promise.resolve({ database: dbMock.object }))
            .verifiable();
    }

    function setupVerifiableGetOrCreateCollectionCall(): void {
        collectionsMock
            .setup(async d =>
                d.createIfNotExists(
                    {
                        id: collectionName,
                        partitionKey: { paths: [CosmosClientWrapper.PARTITION_KEY_NAME], kind: cosmos.PartitionKind.Hash },
                    },
                    { offerThroughput: 10000 },
                ),
            )
            .returns(async () => Promise.resolve({ container: collectionMock.object }))
            .verifiable();
    }

    function setupVerifiableUpsertItemCall(item: any): void {
        itemsMock.setup(async i => i.upsert(item)).returns(async () => Promise.resolve({ body: 'stored data' as any, item: undefined }));
    }

    function setupVerifiableUpsertItemCallWithOptions(item: any, options: cosmos.RequestOptions): void {
        itemsMock
            .setup(async i => i.upsert(item, options))
            .returns(async () => Promise.resolve({ body: 'stored data' as any, item: undefined }));
    }

    function setupVerifiableRejectedUpsertItemCall(item: any): void {
        itemsMock.setup(async i => i.upsert(item, undefined)).returns(async () => Promise.reject('unable to store item'));
    }
});

interface DbItemMock extends StorageDocument {
    propA: string;
}<|MERGE_RESOLUTION|>--- conflicted
+++ resolved
@@ -21,13 +21,8 @@
     let collectionsMock: IMock<cosmos.Containers>;
     let itemsMock: IMock<cosmos.Items>;
     let itemMock: IMock<cosmos.Item>;
-<<<<<<< HEAD
+
     const partitionKey = 'partitionKey';
-=======
-    let queryIteratorMock: IMock<cosmos.QueryIterator<any>>;
-    const partitoningKey = 'partKey';
->>>>>>> 50504412
-
     const dbName = 'stub db';
     const collectionName = 'stub collection';
 
