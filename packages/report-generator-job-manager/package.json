--- conflicted
+++ resolved
@@ -23,13 +23,8 @@
     "devDependencies": {
         "@types/dotenv": "^8.2.0",
         "@types/jest": "^27.4.1",
-<<<<<<< HEAD
-        "@types/lodash": "^4.14.179",
+        "@types/lodash": "^4.14.180",
         "@types/node": "^16.11.7",
-=======
-        "@types/lodash": "^4.14.180",
-        "@types/node": "^12.20.46",
->>>>>>> 28902d6b
         "@types/verror": "^1.10.4",
         "copy-webpack-plugin": "^10.2.4",
         "fork-ts-checker-webpack-plugin": "^7.2.1",
