{
    "name": "web-workers",
    "version": "1.0.0",
    "description": "This project welcomes contributions and suggestions.  Most contributions require you to agree to a Contributor License Agreement (CLA) declaring that you have the right to, and actually do, grant us the rights to use your contribution. For details, visit https://cla.microsoft.com.",
    "scripts": {
        "build": "webpack --config ./webpack.config.js --config-name web-workers",
        "cbuild": "npm-run-all --serial clean build",
        "clean": "rimraf dist test-results",
        "lint": "eslint -c ../../.eslintrc.js --ext .ts ./",
        "lint:fix": "eslint --fix -c ../../.eslintrc.js --ext .ts ./",
        "test": "jest --coverage --colors",
        "watch": "tsc --w",
        "start:host": "func start",
        "start": "npm-run-all --parallel start:host watch"
    },
    "repository": {
        "type": "git",
        "url": "git+https://github.com/Microsoft/accessibility-insights-service.git"
    },
    "author": "Microsoft",
    "license": "MIT",
    "bugs": {
        "url": "https://github.com/Microsoft/accessibility-insights-service/issues"
    },
    "homepage": "https://github.com/Microsoft/accessibility-insights-service#readme",
    "devDependencies": {
        "@azure/functions": "^3.0.0",
        "@types/dotenv": "^8.2.0",
        "@types/jest": "^27.4.1",
<<<<<<< HEAD
        "@types/lodash": "^4.14.178",
        "@types/node": "^16.11.7",
=======
        "@types/lodash": "^4.14.179",
        "@types/node": "^12.20.46",
>>>>>>> 4f76c366
        "@types/sha.js": "^2.4.0",
        "@types/verror": "^1.10.4",
        "@types/yargs": "^17.0.8",
        "copy-webpack-plugin": "^10.2.4",
        "fork-ts-checker-webpack-plugin": "^7.2.1",
        "jest": "^27.5.1",
        "jest-junit": "^12.3.0",
        "mockdate": "^3.0.5",
        "node-loader": "^2.0.0",
        "npm-run-all": "^4.1.5",
        "rimraf": "^3.0.2",
        "ts-jest": "^27.1.3",
        "ts-loader": "^9.2.6",
        "typemoq": "^2.1.0",
        "typescript": "^4.5.5",
        "webpack": "^5.69.1",
        "webpack-cli": "^4.9.2",
        "webpack-ignore-dynamic-require": "^1.0.0"
    },
    "dependencies": {
        "azure-services": "^1.0.0",
        "common": "^1.0.0",
        "durable-functions": "^1.5.4",
        "functional-tests": "1.0.0",
        "inversify": "^6.0.1",
        "lodash": "^4.17.21",
        "logger": "1.0.0",
        "moment": "^2.29.1",
        "p-limit": "^3.1.0",
        "reflect-metadata": "^0.1.13",
        "service-library": "1.0.0",
        "storage-documents": "1.0.0",
        "web-api-client": "1.0.0"
    }
}<|MERGE_RESOLUTION|>--- conflicted
+++ resolved
@@ -27,13 +27,8 @@
         "@azure/functions": "^3.0.0",
         "@types/dotenv": "^8.2.0",
         "@types/jest": "^27.4.1",
-<<<<<<< HEAD
-        "@types/lodash": "^4.14.178",
+        "@types/lodash": "^4.14.179",
         "@types/node": "^16.11.7",
-=======
-        "@types/lodash": "^4.14.179",
-        "@types/node": "^12.20.46",
->>>>>>> 4f76c366
         "@types/sha.js": "^2.4.0",
         "@types/verror": "^1.10.4",
         "@types/yargs": "^17.0.8",
