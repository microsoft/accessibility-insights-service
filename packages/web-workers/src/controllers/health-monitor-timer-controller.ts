// Copyright (c) Microsoft Corporation. All rights reserved.
// Licensed under the MIT License.
import * as df from 'durable-functions';
import { inject, injectable } from 'inversify';
import { ContextAwareLogger } from 'logger';
import { WebController } from 'service-library';
import { FunctionTimer } from '../contracts/function-timer';

// tslint:disable: no-any

@injectable()
export class HealthMonitorTimerController extends WebController {
    public readonly apiVersion = '1.0';
    public readonly apiName = 'health-monitor-timer';
    private readonly orchestrationFuncName = 'health-monitor-orchestration-func';

<<<<<<< HEAD
    public constructor(@inject(Logger) protected readonly logger: Logger) {
        super();
=======
    public constructor(
        @inject(ServiceConfiguration) protected readonly serviceConfig: ServiceConfiguration,
        @inject(ContextAwareLogger) contextAwareLogger: ContextAwareLogger,
    ) {
        super(contextAwareLogger);
>>>>>>> 26b02c30
    }

    public async handleRequest(...args: any[]): Promise<void> {
        const funcTimer = <FunctionTimer>args[0];
        this.logger.logInfo(`Executing '${this.context.executionContext.functionName}' function.`, {
            funcName: this.context.executionContext.functionName,
            invocationId: this.context.executionContext.invocationId,
            isPastDue: funcTimer.IsPastDue.toString(),
        });

        const dfClient = df.getClient(this.context);
        const instanceId = await dfClient.startNew(this.orchestrationFuncName);
        this.logger.logInfo(`Started new '${this.orchestrationFuncName}' orchestration function instance.`, { instanceId: instanceId });

        console.log(JSON.stringify(dfClient.createCheckStatusResponse(this.context.req, instanceId)));
    }

    protected validateRequest(...args: any[]): boolean {
        if ((<FunctionTimer>args[0]).IsPastDue) {
            this.logger.logWarn(`The '${this.context.executionContext.functionName}' function trigger is past due.`);
        }

        return true;
    }
}<|MERGE_RESOLUTION|>--- conflicted
+++ resolved
@@ -1,5 +1,6 @@
 // Copyright (c) Microsoft Corporation. All rights reserved.
 // Licensed under the MIT License.
+import { ServiceConfiguration } from 'common';
 import * as df from 'durable-functions';
 import { inject, injectable } from 'inversify';
 import { ContextAwareLogger } from 'logger';
@@ -14,21 +15,16 @@
     public readonly apiName = 'health-monitor-timer';
     private readonly orchestrationFuncName = 'health-monitor-orchestration-func';
 
-<<<<<<< HEAD
-    public constructor(@inject(Logger) protected readonly logger: Logger) {
-        super();
-=======
     public constructor(
         @inject(ServiceConfiguration) protected readonly serviceConfig: ServiceConfiguration,
         @inject(ContextAwareLogger) contextAwareLogger: ContextAwareLogger,
     ) {
         super(contextAwareLogger);
->>>>>>> 26b02c30
     }
 
     public async handleRequest(...args: any[]): Promise<void> {
         const funcTimer = <FunctionTimer>args[0];
-        this.logger.logInfo(`Executing '${this.context.executionContext.functionName}' function.`, {
+        this.contextAwareLogger.logInfo(`Executing '${this.context.executionContext.functionName}' function.`, {
             funcName: this.context.executionContext.functionName,
             invocationId: this.context.executionContext.invocationId,
             isPastDue: funcTimer.IsPastDue.toString(),
@@ -36,14 +32,16 @@
 
         const dfClient = df.getClient(this.context);
         const instanceId = await dfClient.startNew(this.orchestrationFuncName);
-        this.logger.logInfo(`Started new '${this.orchestrationFuncName}' orchestration function instance.`, { instanceId: instanceId });
+        this.contextAwareLogger.logInfo(`Started new '${this.orchestrationFuncName}' orchestration function instance.`, {
+            instanceId: instanceId,
+        });
 
         console.log(JSON.stringify(dfClient.createCheckStatusResponse(this.context.req, instanceId)));
     }
 
     protected validateRequest(...args: any[]): boolean {
         if ((<FunctionTimer>args[0]).IsPastDue) {
-            this.logger.logWarn(`The '${this.context.executionContext.functionName}' function trigger is past due.`);
+            this.contextAwareLogger.logWarn(`The '${this.context.executionContext.functionName}' function trigger is past due.`);
         }
 
         return true;
