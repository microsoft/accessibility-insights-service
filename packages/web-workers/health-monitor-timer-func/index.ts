// Copyright (c) Microsoft Corporation. All rights reserved.
// Licensed under the MIT License.
import 'reflect-metadata';

import { Context } from '@azure/functions';
import { WebControllerDispatcher } from 'service-library';
import { FunctionTimer } from '../src/contracts/function-timer';
import { HealthMonitorTimerController } from '../src/controllers/health-monitor-timer-controller';
import { processWebRequest } from '../src/process-request';

<<<<<<< HEAD
const container = setupIoContainer();

/**
 * The timer triggered function to start the health monitor orchestration function.
 */
export async function run(context: Context, funcTimer: FunctionTimer): Promise<void> {
    const dispatcher = new WebControllerDispatcher(HealthMonitorTimerController, container);
    await dispatcher.start(context, funcTimer);
=======
export async function run(context: Context, documents: OnDemandPageScanBatchRequest[]): Promise<void> {
    await processWebRequest(context, HealthMonitorTimerController, documents);
>>>>>>> 26b02c30
}<|MERGE_RESOLUTION|>--- conflicted
+++ resolved
@@ -8,17 +8,6 @@
 import { HealthMonitorTimerController } from '../src/controllers/health-monitor-timer-controller';
 import { processWebRequest } from '../src/process-request';
 
-<<<<<<< HEAD
-const container = setupIoContainer();
-
-/**
- * The timer triggered function to start the health monitor orchestration function.
- */
 export async function run(context: Context, funcTimer: FunctionTimer): Promise<void> {
-    const dispatcher = new WebControllerDispatcher(HealthMonitorTimerController, container);
-    await dispatcher.start(context, funcTimer);
-=======
-export async function run(context: Context, documents: OnDemandPageScanBatchRequest[]): Promise<void> {
-    await processWebRequest(context, HealthMonitorTimerController, documents);
->>>>>>> 26b02c30
+    await processWebRequest(context, HealthMonitorTimerController, funcTimer);
 }