--- conflicted
+++ resolved
@@ -59,11 +59,7 @@
         ],
         resolve: {
             extensions: ['.ts', '.js', '.json'],
-<<<<<<< HEAD
-            mainFields: ['main'],
-=======
             mainFields: ['main'], //This is fix for this issue https://www.gitmemory.com/issue/bitinn/node-fetch/450/494475397
->>>>>>> 4c45864c
         },
         target: 'node',
     };
