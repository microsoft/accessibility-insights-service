--- conflicted
+++ resolved
@@ -23,7 +23,7 @@
     "devDependencies": {
         "@types/dotenv": "^8.2.3",
         "@types/jest": "^29.5.12",
-        "@types/lodash": "^4.17.21",
+        "@types/lodash": "^4.17.20",
         "@types/node": "^20.14.9",
         "copy-webpack-plugin": "^13.0.1",
         "fork-ts-checker-webpack-plugin": "^9.0.2",
@@ -32,23 +32,19 @@
         "mockdate": "^3.0.5",
         "node-loader": "^2.1.0",
         "npm-run-all": "^4.1.5",
-        "rimraf": "^6.1.2",
-        "ts-jest": "^29.4.6",
+        "rimraf": "^6.0.1",
+        "ts-jest": "^29.4.5",
         "ts-loader": "^9.5.4",
         "typemoq": "^2.1.0",
         "typescript": "^5.5.3",
-<<<<<<< HEAD
-        "webpack": "^5.103.0",
-=======
         "webpack": "^5.104.1",
->>>>>>> e80d59d9
         "webpack-cli": "^5.1.4",
         "webpack-ignore-dynamic-require": "^1.0.0"
     },
     "dependencies": {
         "@azure/batch": "^10.2.0",
         "@azure/ms-rest-nodeauth": "^3.1.1",
-        "applicationinsights": "^3.12.1",
+        "applicationinsights": "^3.12.0",
         "azure-services": "workspace:*",
         "common": "workspace:*",
         "dotenv": "^17.2.1",
