{
    "name": "scanner",
    "version": "1.0.0",
    "description": "This project welcomes contributions and suggestions.  Most contributions require you to agree to a Contributor License Agreement (CLA) declaring that you have the right to, and actually do, grant us the rights to use your contribution. For details, visit https://cla.microsoft.com.",
    "main": "dist/index.js",
    "scripts": {
        "build": "tsc && echo",
        "cbuild": "npm-run-all --serial clean build",
        "clean": "rimraf dist test-results",
        "lint": "tslint -c ../../tslint.json -p ./tsconfig.json",
        "lint:fix": "tslint --fix -c ../../tslint.json -p ./tsconfig.json --force",
        "test": "jest --coverage --colors"
    },
    "repository": {
        "type": "git",
        "url": "git+https://github.com/Microsoft/accessibility-insights-service.git"
    },
    "author": "Microsoft",
    "license": "MIT",
    "bugs": {
        "url": "https://github.com/Microsoft/accessibility-insights-service/issues"
    },
    "homepage": "https://github.com/Microsoft/accessibility-insights-service#readme",
    "devDependencies": {
        "@types/jest": "^26.0.9",
        "@types/lodash": "^4.14.159",
        "@types/node": "^12.12.54",
        "@types/puppeteer": "^3.0.0",
        "jest": "^26.1.0",
        "jest-circus": "^26.4.0",
        "jest-junit": "^11.1.0",
        "rimraf": "^3.0.2",
        "ts-jest": "^26.1.3",
        "tslint": "^6.1.2",
        "tslint-microsoft-contrib": "^6.0.0",
        "typemoq": "^2.1.0",
        "typescript": "^3.9.7"
    },
    "dependencies": {
<<<<<<< HEAD
        "axe-core": "4.0.1",
=======
        "axe-core": "^3.5.3",
>>>>>>> 31301d54
        "axe-puppeteer": "^1.1.0",
        "common": "1.0.0",
        "inversify": "^5.0.1",
<<<<<<< HEAD
        "lodash": "^4.17.19",
        "logger": "1.0.0",
        "puppeteer": "^4.0.0",
        "reflect-metadata": "^0.1.13",
        "service-library": "1.0.0"
=======
        "lodash": "^4.17.20",
        "reflect-metadata": "^0.1.13"
>>>>>>> 31301d54
    }
}<|MERGE_RESOLUTION|>--- conflicted
+++ resolved
@@ -37,23 +37,11 @@
         "typescript": "^3.9.7"
     },
     "dependencies": {
-<<<<<<< HEAD
         "axe-core": "4.0.1",
-=======
-        "axe-core": "^3.5.3",
->>>>>>> 31301d54
         "axe-puppeteer": "^1.1.0",
         "common": "1.0.0",
         "inversify": "^5.0.1",
-<<<<<<< HEAD
-        "lodash": "^4.17.19",
-        "logger": "1.0.0",
-        "puppeteer": "^4.0.0",
-        "reflect-metadata": "^0.1.13",
-        "service-library": "1.0.0"
-=======
         "lodash": "^4.17.20",
         "reflect-metadata": "^0.1.13"
->>>>>>> 31301d54
     }
 }