// Copyright (c) Microsoft Corporation. All rights reserved.
// Licensed under the MIT License.
// tslint:disable:no-import-side-effect no-unnecessary-class
import 'reflect-metadata';

import { AxeResults } from 'axe-core';
import { AxePuppeteer } from 'axe-puppeteer';
import * as Puppeteer from 'puppeteer';
import { IMock, It, Mock, Times } from 'typemoq';

import { ServiceConfiguration } from 'common';
import { Logger } from 'logger';
import { WebDriver } from 'service-library';
import { AxeScanResults } from './axe-scan-results';
import { AxePuppeteerFactory } from './factories/axe-puppeteer-factory';
import { Page, PuppeteerBrowserFactory } from './page';

class PuppeteerPageMock {
    private readonly expectedViewPortSetting: Puppeteer.Viewport = {
        width: 1920,
        height: 1080,
        deviceScaleFactor: 1,
    };

    private viewPortSettingInvoked = false;

    constructor(
        private readonly gotoMock: (url: string, options: Puppeteer.DirectNavigationOptions) => Promise<Puppeteer.Response>,
        private readonly waitForNavigationMock: (options?: Puppeteer.NavigationOptions) => Promise<Puppeteer.Response>,
        private readonly setBypassCSPMock: (enabled: boolean) => Promise<void>,
    ) {}

    public async goto(url: string, options: Puppeteer.DirectNavigationOptions): Promise<Puppeteer.Response> {
        if (this.viewPortSettingInvoked !== true) {
            throw new Error('viewport should be set before navigation');
        }

        return this.gotoMock(url, options);
    }

    public async waitForNavigation(options?: Puppeteer.NavigationOptions): Promise<Puppeteer.Response> {
        return this.waitForNavigationMock(options);
    }

    public async setBypassCSP(enabled: boolean): Promise<void> {
        return this.setBypassCSPMock(enabled);
    }

    public async setViewport(viewport: Puppeteer.Viewport): Promise<void> {
        expect(viewport).toEqual(this.expectedViewPortSetting);
        this.viewPortSettingInvoked = true;
    }
}

class PuppeteerBrowserMock {
    constructor(public readonly puppeteerPage: PuppeteerPageMock) {}

    public async newPage(): Promise<Puppeteer.Page> {
        return Promise.resolve(<Puppeteer.Page>(<unknown>this.puppeteerPage));
    }
}

describe('Page', () => {
    let gotoMock: IMock<(url: string, options: Puppeteer.DirectNavigationOptions) => Promise<Puppeteer.Response>>;
    let waitForNavigationMock: IMock<(options?: Puppeteer.DirectNavigationOptions) => Promise<Puppeteer.Response>>;
    let setBypassCSPMock: IMock<(enabled: boolean) => Promise<void>>;
    let puppeteerPageMock: PuppeteerPageMock;
    let axePuppeteerFactoryMock: IMock<AxePuppeteerFactory>;
    let puppeteerBrowserFactory: IMock<PuppeteerBrowserFactory>;
    let axePuppeteerMock: IMock<AxePuppeteer>;
    let puppeteerBrowserMock: PuppeteerBrowserMock;
    let page: Page;
    let gotoOptions: Puppeteer.DirectNavigationOptions;
    let waitOptions: Puppeteer.DirectNavigationOptions;

    beforeEach(() => {
        gotoOptions = {
            waitUntil: ['load' as Puppeteer.LoadEvent],
        };
        waitOptions = {
            waitUntil: ['networkidle0' as Puppeteer.LoadEvent],
            timeout: 15000,
        };
        gotoMock = Mock.ofInstance((url: string, options: Puppeteer.DirectNavigationOptions) => {
            return undefined;
        });
        waitForNavigationMock = Mock.ofInstance((options?: Puppeteer.NavigationOptions) => {
            return undefined;
        });
        setBypassCSPMock = Mock.ofInstance((enabled: boolean) => {
            return undefined;
        });

        puppeteerPageMock = new PuppeteerPageMock(gotoMock.object, waitForNavigationMock.object, setBypassCSPMock.object);
        axePuppeteerFactoryMock = Mock.ofType<AxePuppeteerFactory>();
        puppeteerBrowserFactory = Mock.ofType<PuppeteerBrowserFactory>();
        axePuppeteerMock = Mock.ofType<AxePuppeteer>();
        puppeteerBrowserMock = new PuppeteerBrowserMock(puppeteerPageMock);
        puppeteerBrowserFactory
            .setup(o => o())
            .returns(() => <Puppeteer.Browser>(<unknown>puppeteerBrowserMock))
            .verifiable(Times.once());
        page = new Page(puppeteerBrowserFactory.object, axePuppeteerFactoryMock.object);
    });

    it('should return error info when page is not html', async () => {
        const scanUrl = 'https://www.non-html-url.com';
        const errorResult: AxeScanResults = {
            error: `Cannot scan ${scanUrl} because it is not a html page.`,
            unscannable: true,
        };
        const response: Puppeteer.Response = makeResponse({ contentType: 'text/plain' });

        gotoMock
            .setup(async goto => goto(scanUrl, gotoOptions))
            .returns(async () => Promise.resolve(response))
            .verifiable(Times.once());

        waitForNavigationMock.setup(async wait => wait(waitOptions)).verifiable(Times.once());

        axePuppeteerMock.setup(async o => o.analyze()).verifiable(Times.never());
        axePuppeteerFactoryMock
            .setup(async apfm => apfm.createAxePuppeteer(page.puppeteerPage))
            .returns(async () => Promise.resolve(axePuppeteerMock.object))
            .verifiable(Times.once());

        await page.create();
        const result = await page.scanForA11yIssues(scanUrl);

        expect(result).toEqual(errorResult);
    });

    it('should analyze accessibility issues, even if error thrown when waitForNavigation', async () => {
        const axeResults: AxeResults = <AxeResults>(<unknown>{ type: 'AxeResults' });
        const scanResults: AxeScanResults = { results: axeResults };
        const scanUrl = 'https://www.example.com';
        const response: Puppeteer.Response = makeResponse({});
        gotoMock
            .setup(async goto => goto(scanUrl, gotoOptions))
            .returns(async () => Promise.resolve(response))
            .verifiable(Times.once());

        waitForNavigationMock
            .setup(async wait => wait(waitOptions))
            .returns(async () => {
                throw new Error('network timed out');
            })
            .verifiable(Times.once());

        axePuppeteerFactoryMock
            // tslint:disable-next-line: no-unsafe-any
            .setup(async o => o.createAxePuppeteer(It.isAny()))
            // tslint:disable-next-line: no-any
            .returns(async () => Promise.resolve({ analyze: async () => Promise.resolve(axeResults) } as any))
            .verifiable(Times.once());

        await page.create();
        const result = await page.scanForA11yIssues(scanUrl);

        axePuppeteerFactoryMock.verifyAll();
        axePuppeteerMock.verifyAll();

        expect(result).toEqual(scanResults);
    });

    it('should create new browser page', async () => {
        await page.create();
        expect(page.puppeteerPage).toEqual(puppeteerBrowserMock.puppeteerPage);
        puppeteerBrowserFactory.verifyAll();
    });

    it('should call setBypassCSP', async () => {
        setBypassCSPMock.setup(async setBypassCSP => setBypassCSP(true)).verifiable(Times.once());

        await page.create();
        await page.enableBypassCSP();
        expect(page.puppeteerPage).toEqual(puppeteerBrowserMock.puppeteerPage);
        setBypassCSPMock.verifyAll();
    });

<<<<<<< HEAD
    it('should return error info for non-successful status code', async () => {
        const scanUrl = 'https://www.error-url.com';
        const errorResult: AxeScanResults = {
            error: `Error accessing ${scanUrl}. Status code: 500`,
        };
        const response: Puppeteer.Response = makeResponse({ statusCode: 500 });

        gotoMock
            .setup(async goto => goto(scanUrl, gotoOptions))
            .returns(async () => Promise.resolve(response))
            .verifiable(Times.once());

        waitForNavigationMock.setup(async wait => wait(waitOptions)).verifiable(Times.once());

        axePuppeteerMock.setup(async o => o.analyze()).verifiable(Times.never());
        axePuppeteerFactoryMock
            .setup(async apfm => apfm.createAxePuppeteer(page.puppeteerPage))
            .returns(async () => Promise.resolve(axePuppeteerMock.object))
            .verifiable(Times.once());

        await page.create();
        const result = await page.scanForA11yIssues(scanUrl);

        expect(result).toEqual(errorResult);
    });
});

interface ResponseOptions {
    contentType?: string;
    statusCode?: number;
}

function makeResponse(options: ResponseOptions): Puppeteer.Response {
    const statusCode: number = options.statusCode === undefined ? 200 : options.statusCode;
    const contentType: string = options.contentType === undefined ? 'text/html' : options.contentType;

    return {
        headers: () => {
            return { 'content-type': contentType };
        },
        status: () => {
            return statusCode;
        },
        ok: () => {
            return statusCode >= 200 && statusCode < 300;
        },
        // tslint:disable-next-line: no-any
    } as any;
}
=======
    it.skip('validates scanning in dev box', async () => {
        const webDriver = new WebDriver(Mock.ofType(Logger).object);
        const browser = await webDriver.launch();
        const getBrowser = () => {
            return browser;
        };
        page = new Page(getBrowser, new AxePuppeteerFactory(new ServiceConfiguration()));

        await page.create();

        await page.enableBypassCSP();

        const results = await page.scanForA11yIssues('https://www.bing.com');

        let violationCount = 0;
        results.results.violations.map(v => {
            violationCount += v.nodes.length;
        });

        console.log('violations count >>>', violationCount);
        console.log(results);
    }, 50000);
});
>>>>>>> 43b6fa85
<|MERGE_RESOLUTION|>--- conflicted
+++ resolved
@@ -178,7 +178,6 @@
         setBypassCSPMock.verifyAll();
     });
 
-<<<<<<< HEAD
     it('should return error info for non-successful status code', async () => {
         const scanUrl = 'https://www.error-url.com';
         const errorResult: AxeScanResults = {
@@ -204,6 +203,29 @@
 
         expect(result).toEqual(errorResult);
     });
+
+    it.skip('validates scanning in dev box', async () => {
+        const webDriver = new WebDriver(Mock.ofType(Logger).object);
+        const browser = await webDriver.launch();
+        const getBrowser = () => {
+            return browser;
+        };
+        page = new Page(getBrowser, new AxePuppeteerFactory(new ServiceConfiguration()));
+
+        await page.create();
+
+        await page.enableBypassCSP();
+
+        const results = await page.scanForA11yIssues('https://www.bing.com');
+
+        let violationCount = 0;
+        results.results.violations.map(v => {
+            violationCount += v.nodes.length;
+        });
+
+        console.log('violations count >>>', violationCount);
+        console.log(results);
+    }, 50000);
 });
 
 interface ResponseOptions {
@@ -227,29 +249,4 @@
         },
         // tslint:disable-next-line: no-any
     } as any;
-}
-=======
-    it.skip('validates scanning in dev box', async () => {
-        const webDriver = new WebDriver(Mock.ofType(Logger).object);
-        const browser = await webDriver.launch();
-        const getBrowser = () => {
-            return browser;
-        };
-        page = new Page(getBrowser, new AxePuppeteerFactory(new ServiceConfiguration()));
-
-        await page.create();
-
-        await page.enableBypassCSP();
-
-        const results = await page.scanForA11yIssues('https://www.bing.com');
-
-        let violationCount = 0;
-        results.results.violations.map(v => {
-            violationCount += v.nodes.length;
-        });
-
-        console.log('violations count >>>', violationCount);
-        console.log(results);
-    }, 50000);
-});
->>>>>>> 43b6fa85
+}