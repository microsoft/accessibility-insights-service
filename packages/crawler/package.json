{
    "name": "accessibility-insights-crawler",
    "version": "1.0.0",
    "description": "This project welcomes contributions and suggestions.  Most contributions require you to agree to a Contributor License Agreement (CLA) declaring that you have the right to, and actually do, grant us the rights to use your contribution. For details, visit https://cla.microsoft.com.",
    "scripts": {
        "build": "tsc && rollup -c && echo",
        "cbuild": "npm-run-all --serial 'clean' 'build'",
        "clean": "rimraf dist test-results ai_scan_cli_output",
        "lint": "eslint -c ../../.eslintrc.js --ext .ts ./",
        "lint:fix": "eslint --fix -c ../../.eslintrc.js --ext .ts ./",
        "test": "jest --coverage --colors",
        "start": "node ./dist/index.js"
    },
    "repository": {
        "type": "git",
        "url": "git+https://github.com/Microsoft/accessibility-insights-service.git"
    },
    "main": "dist/index.js",
    "author": "Microsoft",
    "license": "MIT",
    "bugs": {
        "url": "https://github.com/Microsoft/accessibility-insights-service/issues"
    },
    "homepage": "https://github.com/Microsoft/accessibility-insights-service#readme",
    "devDependencies": {
        "@rollup/plugin-commonjs": "^28.0.6",
        "@rollup/plugin-node-resolve": "^15.3.0",
        "@types/encoding-down": "^5.0.5",
        "@types/jest": "^29.5.12",
        "@types/leveldown": "^4.0.6",
        "@types/levelup": "^5.1.5",
        "@types/node": "^20.14.9",
        "@types/normalize-path": "^3.0.2",
        "@types/puppeteer": "^7.0.4",
        "jest": "^29.7.0",
        "jest-junit": "^16.0.0",
        "npm-run-all": "^4.1.5",
        "rimraf": "^6.0.1",
<<<<<<< HEAD
        "rollup": "^4.50.0",
        "ts-jest": "^29.4.5",
=======
        "rollup": "^4.52.5",
        "ts-jest": "^29.4.1",
>>>>>>> 8a42a660
        "typemoq": "^2.1.0",
        "typescript": "^5.5.3"
    },
    "standAlonePackage": "This is a stand-alone package. Do NOT add dependencies to any service packages.",
    "dependencies": {
        "@apify/log": "2.5.26",
        "@axe-core/puppeteer": "4.10.1",
        "@crawlee/browser-pool": "^3.12.2",
        "@crawlee/puppeteer": "^3.12.2",
        "@medv/finder": "^4.0.2",
        "@sindresorhus/fnv1a": "^2.0.1",
        "accessibility-insights-report": "7.0.0",
        "axe-core": "4.10.2",
        "axe-core-scanner": "workspace:*",
        "dotenv": "^17.2.1",
        "encoding-down": "^7.1.0",
        "inversify": "^6.0.1",
        "leveldown": "^6.1.1",
        "levelup": "^5.1.1",
        "lodash": "^4.17.21",
        "moment": "^2.30.1",
        "normalize-path": "^3.0.0",
        "normalize-url": "6.1.0",
        "puppeteer": "^24.18.0",
        "reflect-metadata": "^0.2.2",
        "serialize-error": "^8.1.0",
        "sha.js": "^2.4.12",
        "yargs": "^17.7.2"
    },
    "overrides": {
        "@crawlee/browser-pool": {
            "puppeteer": "$puppeteer"
        },
        "@crawlee/puppeteer": {
            "puppeteer": "$puppeteer"
        }
    }
}<|MERGE_RESOLUTION|>--- conflicted
+++ resolved
@@ -36,13 +36,8 @@
         "jest-junit": "^16.0.0",
         "npm-run-all": "^4.1.5",
         "rimraf": "^6.0.1",
-<<<<<<< HEAD
-        "rollup": "^4.50.0",
+        "rollup": "^4.52.5",
         "ts-jest": "^29.4.5",
-=======
-        "rollup": "^4.52.5",
-        "ts-jest": "^29.4.1",
->>>>>>> 8a42a660
         "typemoq": "^2.1.0",
         "typescript": "^5.5.3"
     },
