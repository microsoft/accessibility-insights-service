{
    "name": "crawler",
    "version": "1.0.0",
    "description": "This project welcomes contributions and suggestions.  Most contributions require you to agree to a Contributor License Agreement (CLA) declaring that you have the right to, and actually do, grant us the rights to use your contribution. For details, visit https://cla.microsoft.com.",
    "scripts": {
        "clean": "rimraf dist test-results",
        "build": "npm-run-all --serial build:ts build:imports",
        "build:ts": "tsc && echo",
        "build:imports": "rollup -c",
        "cbuild": "npm-run-all --serial clean build",
        "lint": "tslint -c ../../tslint.json -p ./tsconfig.json",
        "lint:fix": "tslint --fix -c ../../tslint.json -p ./tsconfig.json --force",
        "test": "jest --coverage --colors",
        "start": "node ./dist/index.js"
    },
    "repository": {
        "type": "git",
        "url": "git+https://github.com/Microsoft/accessibility-insights-service.git"
    },
    "main": "dist/index.js",
    "author": "Microsoft",
    "license": "MIT",
    "bugs": {
        "url": "https://github.com/Microsoft/accessibility-insights-service/issues"
    },
    "homepage": "https://github.com/Microsoft/accessibility-insights-service#readme",
    "devDependencies": {
        "@rollup/plugin-commonjs": "^11.1.0",
        "@rollup/plugin-node-resolve": "^7.1.3",
        "@types/cheerio": "^0.22.17",
        "@types/jest": "^26.0.9",
<<<<<<< HEAD
        "@types/node": "^12.12.6",
=======
        "@types/node": "^12.12.54",
>>>>>>> 86b07093
        "rollup": "^2.10.0",
        "jest": "^26.1.0",
        "jest-circus": "^26.4.0",
        "jest-junit": "^11.1.0",
        "rimraf": "^3.0.2",
        "ts-jest": "^26.1.3",
        "tslint": "^6.1.2",
        "tslint-microsoft-contrib": "^6.0.0",
        "typemoq": "^2.1.0",
        "typescript": "^3.9.7"
    },
    "dependencies": {
        "@medv/finder": "^1.1.3",
<<<<<<< HEAD
        "accessibility-insights-report": "^1.0.2",
=======
        "accessibility-insights-report": "^1.0.3",
>>>>>>> 86b07093
        "apify": "^0.21.3",
        "apify-shared": "^0.2.12",
        "axe-core": "^3.5.1",
        "axe-puppeteer": "^1.1.0",
        "cheerio": "^1.0.0-rc.3",
        "dotenv": "^8.2.0",
        "esm": "^3.2.25",
        "inversify": "^5.0.1",
<<<<<<< HEAD
        "lodash": "^4.17.14",
        "puppeteer": "^3.0.2",
        "reflect-metadata": "^0.1.13",
        "sha.js": "^2.4.11",
        "yargs": "^15.3.1",
=======
        "lodash": "^4.17.20",
        "puppeteer": "^4.0.0",
        "reflect-metadata": "^0.1.13",
        "sha.js": "^2.4.11",
        "yargs": "^15.3.1",
        "logger": "1.0.0",
>>>>>>> 86b07093
        "common": "1.0.0"
    }
}<|MERGE_RESOLUTION|>--- conflicted
+++ resolved
@@ -29,11 +29,7 @@
         "@rollup/plugin-node-resolve": "^7.1.3",
         "@types/cheerio": "^0.22.17",
         "@types/jest": "^26.0.9",
-<<<<<<< HEAD
-        "@types/node": "^12.12.6",
-=======
         "@types/node": "^12.12.54",
->>>>>>> 86b07093
         "rollup": "^2.10.0",
         "jest": "^26.1.0",
         "jest-circus": "^26.4.0",
@@ -47,11 +43,7 @@
     },
     "dependencies": {
         "@medv/finder": "^1.1.3",
-<<<<<<< HEAD
-        "accessibility-insights-report": "^1.0.2",
-=======
         "accessibility-insights-report": "^1.0.3",
->>>>>>> 86b07093
         "apify": "^0.21.3",
         "apify-shared": "^0.2.12",
         "axe-core": "^3.5.1",
@@ -60,20 +52,12 @@
         "dotenv": "^8.2.0",
         "esm": "^3.2.25",
         "inversify": "^5.0.1",
-<<<<<<< HEAD
-        "lodash": "^4.17.14",
-        "puppeteer": "^3.0.2",
-        "reflect-metadata": "^0.1.13",
-        "sha.js": "^2.4.11",
-        "yargs": "^15.3.1",
-=======
         "lodash": "^4.17.20",
         "puppeteer": "^4.0.0",
         "reflect-metadata": "^0.1.13",
         "sha.js": "^2.4.11",
         "yargs": "^15.3.1",
         "logger": "1.0.0",
->>>>>>> 86b07093
         "common": "1.0.0"
     }
 }