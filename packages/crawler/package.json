{
    "name": "accessibility-insights-crawler",
    "version": "1.0.0",
    "description": "This project welcomes contributions and suggestions.  Most contributions require you to agree to a Contributor License Agreement (CLA) declaring that you have the right to, and actually do, grant us the rights to use your contribution. For details, visit https://cla.microsoft.com.",
    "scripts": {
        "build": "tsc && rollup -c && echo",
        "cbuild": "npm-run-all --serial clean build",
        "clean": "rimraf dist test-results",
        "lint": "eslint -c ../../.eslintrc.js --ext .ts ./",
        "lint:fix": "eslint --fix -c ../../.eslintrc.js --ext .ts ./",
        "test": "jest --coverage --colors",
        "start": "node ./dist/index.js"
    },
    "repository": {
        "type": "git",
        "url": "git+https://github.com/Microsoft/accessibility-insights-service.git"
    },
    "main": "dist/index.js",
    "author": "Microsoft",
    "license": "MIT",
    "bugs": {
        "url": "https://github.com/Microsoft/accessibility-insights-service/issues"
    },
    "homepage": "https://github.com/Microsoft/accessibility-insights-service#readme",
    "devDependencies": {
        "@rollup/plugin-commonjs": "^21.0.1",
<<<<<<< HEAD
        "@rollup/plugin-node-resolve": "^13.0.6",
=======
        "@rollup/plugin-node-resolve": "^13.1.3",
        "@types/cheerio": "^0.22.29",
>>>>>>> 76e32519
        "@types/encoding-down": "^5.0.0",
        "@types/jest": "^27.4.0",
        "@types/leveldown": "^4.0.2",
<<<<<<< HEAD
        "@types/levelup": "^4.3.1",
        "@types/node": "^12.20.37",
        "@types/puppeteer": "^5.4.0",
        "jest": "^27.4.3",
=======
        "@types/levelup": "^4.3.3",
        "@types/node": "^12.20.43",
        "jest": "^27.4.7",
>>>>>>> 76e32519
        "jest-junit": "^12.3.0",
        "rimraf": "^3.0.2",
        "rollup": "^2.67.2",
        "ts-jest": "^27.1.3",
        "typemoq": "^2.1.0",
        "typescript": "^4.5.5"
    },
    "dependencies": {
        "@axe-core/puppeteer": "4.2.2",
        "@medv/finder": "^2.1.0",
        "accessibility-insights-report": "4.2.0",
<<<<<<< HEAD
        "apify": "^1.3.4",
        "apify-shared": "^0.5.0",
=======
        "apify": "^0.21.8",
        "apify-shared": ">=0.5.0",
>>>>>>> 76e32519
        "axe-core": "4.3.2",
        "common": "^1.0.0",
        "dotenv": "^15.0.0",
        "encoding-down": "^7.1.0",
        "inversify": "^6.0.1",
        "leveldown": "^6.1.0",
        "levelup": "^5.1.1",
        "lodash": "^4.17.21",
        "logger": "1.0.0",
        "playwright": "^1.7.1",
        "puppeteer": "^6.0.0",
        "reflect-metadata": "^0.1.13",
        "scanner-global-library": "1.0.0",
        "sha.js": "^2.4.11",
        "yargs": "^17.3.1"
    }
}<|MERGE_RESOLUTION|>--- conflicted
+++ resolved
@@ -24,25 +24,14 @@
     "homepage": "https://github.com/Microsoft/accessibility-insights-service#readme",
     "devDependencies": {
         "@rollup/plugin-commonjs": "^21.0.1",
-<<<<<<< HEAD
-        "@rollup/plugin-node-resolve": "^13.0.6",
-=======
         "@rollup/plugin-node-resolve": "^13.1.3",
-        "@types/cheerio": "^0.22.29",
->>>>>>> 76e32519
         "@types/encoding-down": "^5.0.0",
         "@types/jest": "^27.4.0",
         "@types/leveldown": "^4.0.2",
-<<<<<<< HEAD
-        "@types/levelup": "^4.3.1",
-        "@types/node": "^12.20.37",
-        "@types/puppeteer": "^5.4.0",
-        "jest": "^27.4.3",
-=======
         "@types/levelup": "^4.3.3",
         "@types/node": "^12.20.43",
+        "@types/puppeteer": "^5.4.0",
         "jest": "^27.4.7",
->>>>>>> 76e32519
         "jest-junit": "^12.3.0",
         "rimraf": "^3.0.2",
         "rollup": "^2.67.2",
@@ -54,13 +43,8 @@
         "@axe-core/puppeteer": "4.2.2",
         "@medv/finder": "^2.1.0",
         "accessibility-insights-report": "4.2.0",
-<<<<<<< HEAD
         "apify": "^1.3.4",
         "apify-shared": "^0.5.0",
-=======
-        "apify": "^0.21.8",
-        "apify-shared": ">=0.5.0",
->>>>>>> 76e32519
         "axe-core": "4.3.2",
         "common": "^1.0.0",
         "dotenv": "^15.0.0",
