--- conflicted
+++ resolved
@@ -45,13 +45,8 @@
     "dependencies": {
         "@apify/log": "2.5.28",
         "@axe-core/puppeteer": "4.10.1",
-<<<<<<< HEAD
-        "@crawlee/browser-pool": "^3.15.2",
+        "@crawlee/browser-pool": "^3.15.3",
         "@crawlee/puppeteer": "^3.15.3",
-=======
-        "@crawlee/browser-pool": "^3.15.3",
-        "@crawlee/puppeteer": "^3.15.2",
->>>>>>> cc411f8e
         "@medv/finder": "^4.0.2",
         "@sindresorhus/fnv1a": "^2.0.1",
         "accessibility-insights-report": "7.0.0",
