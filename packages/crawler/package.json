--- conflicted
+++ resolved
@@ -23,15 +23,9 @@
     },
     "homepage": "https://github.com/Microsoft/accessibility-insights-service#readme",
     "devDependencies": {
-<<<<<<< HEAD
-        "@rollup/plugin-commonjs": "^21.0.0",
-        "@rollup/plugin-node-resolve": "^13.0.5",
-        "@types/cheerio": "^0.22.28",
-=======
         "@rollup/plugin-commonjs": "^21.0.1",
         "@rollup/plugin-node-resolve": "^13.0.6",
         "@types/cheerio": "^0.22.29",
->>>>>>> 4406cbd7
         "@types/encoding-down": "^5.0.0",
         "@types/jest": "^27.0.3",
         "@types/leveldown": "^4.0.2",
