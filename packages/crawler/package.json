--- conflicted
+++ resolved
@@ -35,15 +35,9 @@
         "jest": "^29.7.0",
         "jest-junit": "^16.0.0",
         "npm-run-all": "^4.1.5",
-<<<<<<< HEAD
         "rimraf": "^6.1.2",
-        "rollup": "^4.52.5",
+        "rollup": "^4.53.3",
         "ts-jest": "^29.4.6",
-=======
-        "rimraf": "^6.0.1",
-        "rollup": "^4.53.3",
-        "ts-jest": "^29.4.5",
->>>>>>> 13b755d0
         "typemoq": "^2.1.0",
         "typescript": "^5.5.3"
     },
