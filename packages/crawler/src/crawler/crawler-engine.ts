// Copyright (c) Microsoft Corporation. All rights reserved.
// Licensed under the MIT License.

import Apify from 'apify';

// @ts-ignore
import * as cheerio from 'cheerio';
<<<<<<< HEAD
import { Logger } from 'logger';
import { ApifyResourceCreator } from '../apify/apify-resource-creator';
=======
import { inject, injectable } from 'inversify';
import { ApifyResourceCreator, ResourceCreator } from '../apify-resources/resource-creator';
>>>>>>> a345d7c9
import { PageProcessorFactory } from '../page-processors/page-processor-factory';
import { ResourceCreator } from '../types/resource-creator';
import { CrawlerRunOptions } from '../types/run-options';
import { CrawlerConfiguration } from './crawler-configuration';
import { CrawlerFactory } from './crawler-factory';

export type ApifyMainFunc = (userFunc: Apify.UserFunc) => void;

@injectable()
export class CrawlerEngine {
    public constructor(
        @inject(PageProcessorFactory) private readonly pageProcessorFactory: PageProcessorFactory,
        @inject(CrawlerFactory) private readonly crawlerFactory: CrawlerFactory,
        @inject(ApifyResourceCreator) private readonly resourceCreator: ResourceCreator,
        @inject(CrawlerConfiguration) private readonly crawlerConfiguration: CrawlerConfiguration,
        private readonly runApify: ApifyMainFunc = Apify.main,
    ) {}

    public async start(crawlerRunOptions: CrawlerRunOptions): Promise<void> {
        this.crawlerConfiguration.setDefaultApifySettings();
        this.crawlerConfiguration.setLocalOutputDir(crawlerRunOptions.localOutputDir);

        const requestList = await this.resourceCreator.createRequestList(crawlerRunOptions.existingUrls);
        const requestQueue = await this.resourceCreator.createRequestQueue(crawlerRunOptions.baseUrl, crawlerRunOptions.restartCrawl);

        const pageProcessor = this.pageProcessorFactory.createPageProcessor({
            requestQueue,
            crawlerRunOptions,
        });

        this.runApify(async () => {
            const crawler = this.crawlerFactory.createPuppeteerCrawler({
                requestList,
                requestQueue,
                handlePageFunction: pageProcessor.pageHandler,
                gotoFunction: pageProcessor.gotoFunction,
                handleFailedRequestFunction: pageProcessor.pageErrorProcessor,
                maxRequestsPerCrawl: this.crawlerConfiguration.getMaxRequestsPerCrawl(crawlerRunOptions.maxRequestsPerCrawl),
            });
            await crawler.run();
        });
    }
}<|MERGE_RESOLUTION|>--- conflicted
+++ resolved
@@ -5,13 +5,8 @@
 
 // @ts-ignore
 import * as cheerio from 'cheerio';
-<<<<<<< HEAD
-import { Logger } from 'logger';
+import { inject, injectable } from 'inversify';
 import { ApifyResourceCreator } from '../apify/apify-resource-creator';
-=======
-import { inject, injectable } from 'inversify';
-import { ApifyResourceCreator, ResourceCreator } from '../apify-resources/resource-creator';
->>>>>>> a345d7c9
 import { PageProcessorFactory } from '../page-processors/page-processor-factory';
 import { ResourceCreator } from '../types/resource-creator';
 import { CrawlerRunOptions } from '../types/run-options';
