// Copyright (c) Microsoft Corporation. All rights reserved.
// Licensed under the MIT License.

// @ts-ignore
import * as cheerio from 'cheerio';
import { inject, injectable } from 'inversify';
import { ApifyResourceCreator } from '../apify/apify-resource-creator';
import { PageProcessorFactory } from '../page-processors/page-processor-factory';
import { ResourceCreator } from '../types/resource-creator';
import { CrawlerRunOptions } from '../types/run-options';
import { CrawlerConfiguration } from './crawler-configuration';
import { CrawlerFactory } from './crawler-factory';

@injectable()
export class CrawlerEngine {
    public constructor(
        @inject(PageProcessorFactory) private readonly pageProcessorFactory: PageProcessorFactory,
        @inject(CrawlerFactory) private readonly crawlerFactory: CrawlerFactory,
        @inject(ApifyResourceCreator) private readonly resourceCreator: ResourceCreator,
        @inject(CrawlerConfiguration) private readonly crawlerConfiguration: CrawlerConfiguration,
    ) {}

    public async start(crawlerRunOptions: CrawlerRunOptions): Promise<void> {
        this.crawlerConfiguration.setDefaultApifySettings();
        this.crawlerConfiguration.setLocalOutputDir(crawlerRunOptions.localOutputDir);
        this.crawlerConfiguration.setMemoryMBytes(crawlerRunOptions.memoryMBytes);
        this.crawlerConfiguration.setSilentMode(crawlerRunOptions.silentMode);

        const requestQueue = await this.resourceCreator.createRequestQueue(
            crawlerRunOptions.baseUrl,
            crawlerRunOptions.restartCrawl,
            crawlerRunOptions.inputFile,
            crawlerRunOptions.existingUrls,
        );

        const pageProcessor = this.pageProcessorFactory.createPageProcessor({
            requestQueue,
            crawlerRunOptions,
        });

<<<<<<< HEAD
        const crawler = this.crawlerFactory.createPuppeteerCrawler({
=======
        const puppeteerCrawlerOptions: Apify.PuppeteerCrawlerOptions = {
>>>>>>> 588d06d2
            requestQueue,
            handlePageFunction: pageProcessor.pageHandler,
            gotoFunction: pageProcessor.gotoFunction,
            handleFailedRequestFunction: pageProcessor.pageErrorProcessor,
            maxRequestsPerCrawl: this.crawlerConfiguration.getMaxRequestsPerCrawl(crawlerRunOptions.maxRequestsPerCrawl),
<<<<<<< HEAD
=======
        };

        if (crawlerRunOptions.debugging === true) {
            this.crawlerConfiguration.setSilentMode(false);

            puppeteerCrawlerOptions.handlePageTimeoutSecs = 3600;
            // tslint:disable-next-line: no-object-literal-type-assertion
            puppeteerCrawlerOptions.launchPuppeteerOptions = { args: ['--auto-open-devtools-for-tabs'] } as Apify.LaunchPuppeteerOptions;
            puppeteerCrawlerOptions.puppeteerPoolOptions = {
                puppeteerOperationTimeoutSecs: 3600,
                instanceKillerIntervalSecs: 3600,
                killInstanceAfterSecs: 3600,
            };
        }

        this.runApify(async () => {
            const crawler = this.crawlerFactory.createPuppeteerCrawler(puppeteerCrawlerOptions);
            await crawler.run();
>>>>>>> 588d06d2
        });

        await crawler.run();
    }
}<|MERGE_RESOLUTION|>--- conflicted
+++ resolved
@@ -1,5 +1,7 @@
 // Copyright (c) Microsoft Corporation. All rights reserved.
 // Licensed under the MIT License.
+
+import Apify from 'apify';
 
 // @ts-ignore
 import * as cheerio from 'cheerio';
@@ -38,18 +40,12 @@
             crawlerRunOptions,
         });
 
-<<<<<<< HEAD
-        const crawler = this.crawlerFactory.createPuppeteerCrawler({
-=======
         const puppeteerCrawlerOptions: Apify.PuppeteerCrawlerOptions = {
->>>>>>> 588d06d2
             requestQueue,
             handlePageFunction: pageProcessor.pageHandler,
             gotoFunction: pageProcessor.gotoFunction,
             handleFailedRequestFunction: pageProcessor.pageErrorProcessor,
             maxRequestsPerCrawl: this.crawlerConfiguration.getMaxRequestsPerCrawl(crawlerRunOptions.maxRequestsPerCrawl),
-<<<<<<< HEAD
-=======
         };
 
         if (crawlerRunOptions.debugging === true) {
@@ -65,12 +61,7 @@
             };
         }
 
-        this.runApify(async () => {
-            const crawler = this.crawlerFactory.createPuppeteerCrawler(puppeteerCrawlerOptions);
-            await crawler.run();
->>>>>>> 588d06d2
-        });
-
+        const crawler = this.crawlerFactory.createPuppeteerCrawler(puppeteerCrawlerOptions);
         await crawler.run();
     }
 }