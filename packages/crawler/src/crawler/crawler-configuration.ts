// Copyright (c) Microsoft Corporation. All rights reserved.
// Licensed under the MIT License.
<<<<<<< HEAD
import { injectable } from 'inversify';
=======
import { isEmpty } from 'lodash';
>>>>>>> 5d9ef376
import * as url from 'url';
import { ApifySettings, ApifySettingsHandler, apifySettingsHandler } from '../apify-settings';

@injectable()
export class CrawlerConfiguration {
    public constructor(private readonly settingsHandler: ApifySettingsHandler = apifySettingsHandler) {}

    public getDiscoveryPattern(baseUrl: string, discoveryPatterns: string[]): string[] {
        return discoveryPatterns === undefined ? this.getDefaultDiscoveryPattern(baseUrl) : discoveryPatterns;
    }

    public getDefaultDiscoveryPattern(baseUrl: string): string[] {
        const baseUrlObj = url.parse(baseUrl);

        return [`http[s?]://${baseUrlObj.host}${baseUrlObj.path}[.*]`];
    }

    public getDefaultSelectors(selectors: string[]): string[] {
        return selectors === undefined || selectors.length === 0 ? ['button'] : selectors;
    }

    public getMaxRequestsPerCrawl(maxRequestsPerCrawl: number): number {
        return maxRequestsPerCrawl === undefined || maxRequestsPerCrawl <= 0 ? 100 : maxRequestsPerCrawl;
    }

    public setDefaultApifySettings(): void {
        this.settingsHandler.setApifySettings(this.getDefaultApifySettings());
    }

    public setLocalOutputDir(outputDir: string): void {
        this.settingsHandler.setApifySettings({ APIFY_LOCAL_STORAGE_DIR: outputDir });
    }

    private getDefaultApifySettings(): ApifySettings {
        const currentSettings = this.settingsHandler.getApifySettings();

        return {
            APIFY_HEADLESS: '1',
            APIFY_LOCAL_STORAGE_DIR: isEmpty(currentSettings.APIFY_LOCAL_STORAGE_DIR)
                ? './crawler_storage'
                : currentSettings.APIFY_LOCAL_STORAGE_DIR,
        };
    }
}<|MERGE_RESOLUTION|>--- conflicted
+++ resolved
@@ -1,10 +1,7 @@
 // Copyright (c) Microsoft Corporation. All rights reserved.
 // Licensed under the MIT License.
-<<<<<<< HEAD
 import { injectable } from 'inversify';
-=======
 import { isEmpty } from 'lodash';
->>>>>>> 5d9ef376
 import * as url from 'url';
 import { ApifySettings, ApifySettingsHandler, apifySettingsHandler } from '../apify-settings';
 
