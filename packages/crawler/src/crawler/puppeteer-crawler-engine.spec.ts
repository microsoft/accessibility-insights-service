// Copyright (c) Microsoft Corporation. All rights reserved.
// Licensed under the MIT License.

import 'reflect-metadata';

import Apify from 'apify';
import { IMock, Mock } from 'typemoq';
import { PageProcessor, PageProcessorBase } from '../page-processors/page-processor-base';
import { CrawlerRunOptions } from '../types/crawler-run-options';
import { ApifyRequestQueueProvider } from '../types/ioc-types';
import { CrawlerConfiguration } from './crawler-configuration';
import { PuppeteerCrawlerEngine } from './puppeteer-crawler-engine';
import { CrawlerFactory } from './crawler-factory';

/* eslint-disable
   @typescript-eslint/no-explicit-any,
   no-empty,@typescript-eslint/no-empty-function,
   @typescript-eslint/consistent-type-assertions */

describe(PuppeteerCrawlerEngine, () => {
    const puppeteerDefaultOptions = [
        '--disable-dev-shm-usage',
        '--no-sandbox',
        '--disable-setuid-sandbox',
        '--js-flags=--max-old-space-size=8192',
    ];
    const maxRequestsPerCrawl: number = 100;
    const pageProcessorStub: PageProcessor = {
        pageHandler: () => null,
        preNavigation: () => null,
        postNavigation: () => null,
        pageErrorProcessor: () => null,
    };

    let pageProcessorFactoryStub: () => PageProcessorBase;
    let crawlerRunOptions: CrawlerRunOptions;
    let crawlerFactoryMock: IMock<CrawlerFactory>;
    let requestQueueStub: Apify.RequestQueue;
    let puppeteerCrawlerMock: IMock<Apify.PuppeteerCrawler>;
    let crawlerConfigurationMock: IMock<CrawlerConfiguration>;
    let baseCrawlerOptions: Apify.PuppeteerCrawlerOptions;
    let crawlerEngine: PuppeteerCrawlerEngine;
    let requestQueueProvider: ApifyRequestQueueProvider;

    beforeEach(() => {
        crawlerFactoryMock = Mock.ofType<CrawlerFactory>();
        requestQueueStub = {} as Apify.RequestQueue;
        puppeteerCrawlerMock = Mock.ofType<Apify.PuppeteerCrawler>();
        crawlerConfigurationMock = Mock.ofType(CrawlerConfiguration);

        crawlerRunOptions = {
            localOutputDir: 'localOutputDir',
            memoryMBytes: 100,
            silentMode: true,
            debug: false,
        } as CrawlerRunOptions;

        crawlerConfigurationMock
            .setup((o) => o.maxRequestsPerCrawl())
            .returns(() => maxRequestsPerCrawl)
            .verifiable();
        crawlerConfigurationMock.setup((o) => o.configureApify()).verifiable();

        baseCrawlerOptions = {
            handlePageTimeoutSecs: 300,
            requestQueue: requestQueueStub,
            handlePageFunction: pageProcessorStub.pageHandler,
            preNavigationHooks: [pageProcessorStub.preNavigation],
            postNavigationHooks: [pageProcessorStub.postNavigation],
            handleFailedRequestFunction: pageProcessorStub.pageErrorProcessor,
            maxRequestsPerCrawl: maxRequestsPerCrawl,
<<<<<<< HEAD
            launchContext: {
                launchOptions: {
                    args: puppeteerDefaultOptions,
                    defaultViewport: {
                        width: 1920,
                        height: 1080,
                        deviceScaleFactor: 1,
                    },
                    headless: true,
=======
            useSessionPool: true,
            launchPuppeteerOptions: {
                args: puppeteerDefaultOptions,
                defaultViewport: {
                    width: 1920,
                    height: 1080,
                    deviceScaleFactor: 1,
>>>>>>> 76e32519
                },
            },
        };

        puppeteerCrawlerMock.setup((o) => o.run()).verifiable();

        requestQueueProvider = () => Promise.resolve(requestQueueStub);
        pageProcessorFactoryStub = jest.fn().mockImplementation(() => pageProcessorStub as PageProcessorBase);
        crawlerEngine = new PuppeteerCrawlerEngine(
            pageProcessorFactoryStub,
            requestQueueProvider,
            crawlerFactoryMock.object,
            crawlerConfigurationMock.object,
        );
    });

    it('Run crawler with settings validation', async () => {
        crawlerFactoryMock
            .setup((o) => o.createPuppeteerCrawler(baseCrawlerOptions))
            .returns(() => puppeteerCrawlerMock.object)
            .verifiable();

        await crawlerEngine.start(crawlerRunOptions);
    });

    it('Run crawler while chrome path is set', async () => {
        crawlerRunOptions.chromePath = 'chrome path';

        baseCrawlerOptions.launchContext.useChrome = true;
        baseCrawlerOptions.launchContext.launchOptions.executablePath = 'chrome path';
        crawlerFactoryMock
            .setup((o) => o.createPuppeteerCrawler(baseCrawlerOptions))
            .returns(() => puppeteerCrawlerMock.object)
            .verifiable();

        await crawlerEngine.start(crawlerRunOptions);
    });

    it.each([true, false])('returns list of urls with singleWorker = %s', async (singleWorker) => {
        crawlerRunOptions.singleWorker = singleWorker;

        if (singleWorker) {
            baseCrawlerOptions.minConcurrency = 1;
            baseCrawlerOptions.maxConcurrency = 1;
        }

        crawlerFactoryMock
            .setup((o) => o.createPuppeteerCrawler(baseCrawlerOptions))
            .returns(() => puppeteerCrawlerMock.object)
            .verifiable();

        await crawlerEngine.start(crawlerRunOptions);
    });

    afterEach(() => {
        crawlerFactoryMock.verifyAll();
        puppeteerCrawlerMock.verifyAll();
        crawlerConfigurationMock.verifyAll();
        expect(pageProcessorFactoryStub).toHaveBeenCalledTimes(1);
    });
});<|MERGE_RESOLUTION|>--- conflicted
+++ resolved
@@ -62,6 +62,7 @@
         crawlerConfigurationMock.setup((o) => o.configureApify()).verifiable();
 
         baseCrawlerOptions = {
+            useSessionPool: true,
             handlePageTimeoutSecs: 300,
             requestQueue: requestQueueStub,
             handlePageFunction: pageProcessorStub.pageHandler,
@@ -69,7 +70,6 @@
             postNavigationHooks: [pageProcessorStub.postNavigation],
             handleFailedRequestFunction: pageProcessorStub.pageErrorProcessor,
             maxRequestsPerCrawl: maxRequestsPerCrawl,
-<<<<<<< HEAD
             launchContext: {
                 launchOptions: {
                     args: puppeteerDefaultOptions,
@@ -79,15 +79,6 @@
                         deviceScaleFactor: 1,
                     },
                     headless: true,
-=======
-            useSessionPool: true,
-            launchPuppeteerOptions: {
-                args: puppeteerDefaultOptions,
-                defaultViewport: {
-                    width: 1920,
-                    height: 1080,
-                    deviceScaleFactor: 1,
->>>>>>> 76e32519
                 },
             },
         };
