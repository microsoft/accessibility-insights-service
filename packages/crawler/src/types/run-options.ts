--- conflicted
+++ resolved
@@ -12,12 +12,9 @@
     localOutputDir?: string;
     maxRequestsPerCrawl?: number;
     restartCrawl?: boolean;
-<<<<<<< HEAD
     snapshot?: boolean;
-=======
     memoryMBytes?: number;
     silentMode?: boolean;
->>>>>>> 3ad0b9ff
 }
 
 export interface PageProcessorOptions {
