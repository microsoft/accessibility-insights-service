// Copyright (c) Microsoft Corporation. All rights reserved.
// Licensed under the MIT License.

import { inject, injectable } from 'inversify';
import * as Puppeteer from 'puppeteer';
import { AxeResults } from 'axe-core';
import { System, PromiseUtils } from 'common';
import { PageScanner } from '../scanners/page-scanner';
import { BlobStore } from '../storage/store-types';
import { ReportGenerator } from '../reports/report-generator';
import { LocalBlobStore } from '../storage/local-blob-store';

declare type AxeScanError = 'ScanTimeout';

@injectable()
export class AccessibilityScanOperation {
    public static axeScanTimeoutSec = 180;

    public static waitForPageScrollSec = 15;

    constructor(
        @inject(PageScanner) private readonly scanner: PageScanner,
        @inject(ReportGenerator) private readonly reportGenerator: ReportGenerator,
        @inject(LocalBlobStore) protected readonly blobStore: BlobStore,
        @inject(PromiseUtils) private readonly promiseUtils: PromiseUtils,
    ) {}

<<<<<<< HEAD
    public async run(page: Puppeteer.Page, id: string, axeSourcePath?: string): Promise<AxeResults> {
        const axeResults = await this.scanner.scan(page, axeSourcePath);
=======
    public async run(page: Page, id: string, axeSourcePath?: string): Promise<AxeResults> {
        const axeResults = await this.scanForA11yIssues(page, axeSourcePath);
>>>>>>> 9e29da67
        const report = this.reportGenerator.generateReport(axeResults, page.url(), await page.title());

        await this.blobStore.setValue(`${id}.axe`, axeResults);
        await this.blobStore.setValue(`${id}.report`, report.asHTML(), { contentType: 'text/html' });

        if (axeResults.violations.length > 0) {
            console.log(`Found ${axeResults.violations.length} accessibility issues on page ${page.url()}`);
        }

        return axeResults;
    }

    private async scanForA11yIssues(page: Page, axeSourcePath?: string): Promise<AxeResults> {
        let axeResults = await this.runA11yScan(page, axeSourcePath);
        if (axeResults === 'ScanTimeout') {
            console.log(
                'The accessibility scanner has timed out. Scrolling down to the bottom of the page to resolve pending page operations.',
            );

            // Scrolling down to the bottom of the page to resolve pending page operations that prevent axe engine from completing the scan
            await page.evaluate(() => {
                window.scrollBy(0, window.document.body.scrollHeight);
            });
            await System.wait(AccessibilityScanOperation.waitForPageScrollSec * 1000);

            axeResults = await this.runA11yScan(page, axeSourcePath);
        }

        if (axeResults === 'ScanTimeout') {
            throw new Error(`Accessibility scan timed out after ${AccessibilityScanOperation.axeScanTimeoutSec} seconds.`);
        }

        return axeResults;
    }

    private async runA11yScan(page: Page, axeSourcePath?: string): Promise<AxeResults | AxeScanError> {
        return this.promiseUtils.waitFor(
            this.scanner.scan(page, axeSourcePath),
            AccessibilityScanOperation.axeScanTimeoutSec * 1000,
            () => {
                console.log(`Accessibility scan timed out after ${AccessibilityScanOperation.axeScanTimeoutSec} seconds.`);

                return Promise.resolve('ScanTimeout');
            },
        );
    }
}<|MERGE_RESOLUTION|>--- conflicted
+++ resolved
@@ -25,13 +25,8 @@
         @inject(PromiseUtils) private readonly promiseUtils: PromiseUtils,
     ) {}
 
-<<<<<<< HEAD
     public async run(page: Puppeteer.Page, id: string, axeSourcePath?: string): Promise<AxeResults> {
         const axeResults = await this.scanner.scan(page, axeSourcePath);
-=======
-    public async run(page: Page, id: string, axeSourcePath?: string): Promise<AxeResults> {
-        const axeResults = await this.scanForA11yIssues(page, axeSourcePath);
->>>>>>> 9e29da67
         const report = this.reportGenerator.generateReport(axeResults, page.url(), await page.title());
 
         await this.blobStore.setValue(`${id}.axe`, axeResults);
