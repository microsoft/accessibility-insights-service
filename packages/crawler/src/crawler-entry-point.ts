// Copyright (c) Microsoft Corporation. All rights reserved.
// Licensed under the MIT License.
import { Url } from 'common';
import { Container } from 'inversify';
import { CrawlerEngine } from './crawler/crawler-engine';
import { DataBase, ScanResults } from './level-storage/data-base';
import { registerCrawlerRunOptions } from './setup-crawler-container';
import { CrawlerRunOptions } from './types/crawler-run-options';

export class CrawlerEntryPoint {
    constructor(private readonly container: Container, private readonly urlObj: typeof Url = Url) {}

    public async crawl(crawlerRunOptions: CrawlerRunOptions): Promise<ScanResults> {
        registerCrawlerRunOptions(this.container, crawlerRunOptions);
        if (this.isBaseUrlValid(crawlerRunOptions.baseUrl)) {
            console.log('Base URL should not have query parameters');

<<<<<<< HEAD
            return { errors: [], summaryScanResults: { failed: [], passed: [], unscannable: [] } };
=======
            return Promise.resolve({
                errors: [],
                summaryScanResults: { failed: [], passed: [], unscannable: [] },
                userAgent: '',
                basePageTitle: '',
            });
>>>>>>> f228ccaa
        }

        await this.container.get(CrawlerEngine).start(crawlerRunOptions);

        return this.container.get(DataBase).getScanResult();
    }

    private isBaseUrlValid(baseUrl: string): boolean {
        return this.urlObj.hasQueryParameters(baseUrl);
    }
}<|MERGE_RESOLUTION|>--- conflicted
+++ resolved
@@ -15,16 +15,12 @@
         if (this.isBaseUrlValid(crawlerRunOptions.baseUrl)) {
             console.log('Base URL should not have query parameters');
 
-<<<<<<< HEAD
-            return { errors: [], summaryScanResults: { failed: [], passed: [], unscannable: [] } };
-=======
-            return Promise.resolve({
+            return {
                 errors: [],
                 summaryScanResults: { failed: [], passed: [], unscannable: [] },
                 userAgent: '',
                 basePageTitle: '',
-            });
->>>>>>> f228ccaa
+            };
         }
 
         await this.container.get(CrawlerEngine).start(crawlerRunOptions);
