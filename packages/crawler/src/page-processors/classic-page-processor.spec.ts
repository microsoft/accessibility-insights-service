--- conflicted
+++ resolved
@@ -47,15 +47,10 @@
         } as any;
 
         classicPageProcessor = new ClassicPageProcessor(
-<<<<<<< HEAD
-=======
-            loggerMock.object,
-            requestQueueMock.object,
-            discoveryPatterns,
->>>>>>> 31301d54
             accessibilityScanOpMock.object,
             dataStoreMock.object,
             blobStoreMock.object,
+            loggerMock.object,
             requestQueueMock.object,
             discoveryPatterns,
             enqueueLinksExtMock.object,
