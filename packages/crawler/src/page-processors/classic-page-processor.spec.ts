// Copyright (c) Microsoft Corporation. All rights reserved.
// Licensed under the MIT License.
import 'reflect-metadata';

import Apify from 'apify';
import { Page } from 'puppeteer';
import { PageConfigurator, PageResponseProcessor } from 'scanner-global-library';
import { IMock, Mock } from 'typemoq';
import { DataBase } from '../level-storage/data-base';
import { AccessibilityScanOperation } from '../page-operations/accessibility-scan-operation';
import { BlobStore, DataStore } from '../storage/store-types';
import { ClassicPageProcessor } from './classic-page-processor';
import { PartialScanData } from './page-processor-base';

// tslint:disable: no-any

describe(ClassicPageProcessor, () => {
    let requestQueueMock: IMock<Apify.RequestQueue>;
    let accessibilityScanOpMock: IMock<AccessibilityScanOperation>;
    let dataStoreMock: IMock<DataStore>;
    let blobStoreMock: IMock<BlobStore>;
    let dataBaseMock: IMock<DataBase>;
    let enqueueLinksExtMock: IMock<typeof Apify.utils.enqueueLinks>;
    let pageResponseProcessorMock: IMock<PageResponseProcessor>;
    let pageConfiguratorMock: IMock<PageConfigurator>;

    const testUrl = 'test url';
    const testId = 'test id';
    const discoveryPatterns = ['pattern1', 'pattern2'];
    let requestStub: Apify.Request;
    let pageStub: Page;

    let classicPageProcessor: ClassicPageProcessor;

    beforeEach(() => {
        requestQueueMock = Mock.ofType<Apify.RequestQueue>();
        accessibilityScanOpMock = Mock.ofType<AccessibilityScanOperation>();
        dataStoreMock = Mock.ofType<DataStore>();
        blobStoreMock = Mock.ofType<BlobStore>();
        dataBaseMock = Mock.ofType<DataBase>();
        enqueueLinksExtMock = Mock.ofType<typeof Apify.utils.enqueueLinks>();
        pageResponseProcessorMock = Mock.ofType<PageResponseProcessor>();
        pageConfiguratorMock = Mock.ofType<PageConfigurator>();
        requestStub = {
            id: testId,
            url: testUrl,
            userData: {},
            errorMessages: [],
        } as any;
        pageStub = {
            url: () => testUrl,
        } as any;

        classicPageProcessor = new ClassicPageProcessor(
            accessibilityScanOpMock.object,
            dataStoreMock.object,
            blobStoreMock.object,
<<<<<<< HEAD
            dataBaseMock.object,
=======
            pageResponseProcessorMock.object,
            pageConfiguratorMock.object,
>>>>>>> 52005b03
            requestQueueMock.object,
            false,
            discoveryPatterns,
            enqueueLinksExtMock.object,
        );
    });

    afterEach(() => {
        enqueueLinksExtMock.verifyAll();
        accessibilityScanOpMock.verifyAll();
        blobStoreMock.verifyAll();
    });

    it('pageProcessor', async () => {
        setupEnqueueLinks(pageStub);
        accessibilityScanOpMock
            .setup((aso) => aso.run(pageStub, testId, blobStoreMock.object))
            .returns(async () => Promise.resolve(0))
            .verifiable();
        const expectedScanData = {
            id: testId,
            url: testUrl,
            succeeded: true,
            issueCount: 0,
        };
        setupPushScanData(expectedScanData);

        // tslint:disable-next-line: no-any
        const inputs: Apify.PuppeteerHandlePageInputs = { page: pageStub, request: requestStub } as any;
        await classicPageProcessor.pageHandler(inputs);
    });

    function setupEnqueueLinks(page: Page): void {
        const options = {
            page: pageStub,
            requestQueue: requestQueueMock.object,
            pseudoUrls: discoveryPatterns,
        };
        enqueueLinksExtMock
            .setup((el) => el(options))
            .returns(async () => [])
            .verifiable();
    }

    function setupPushScanData(expectedScanData: PartialScanData): void {
        const id = `${expectedScanData.id}.data`;
        blobStoreMock.setup((bs) => bs.setValue(id, expectedScanData)).verifiable();
    }
});<|MERGE_RESOLUTION|>--- conflicted
+++ resolved
@@ -55,12 +55,9 @@
             accessibilityScanOpMock.object,
             dataStoreMock.object,
             blobStoreMock.object,
-<<<<<<< HEAD
             dataBaseMock.object,
-=======
             pageResponseProcessorMock.object,
             pageConfiguratorMock.object,
->>>>>>> 52005b03
             requestQueueMock.object,
             false,
             discoveryPatterns,
