--- conflicted
+++ resolved
@@ -2,11 +2,8 @@
 // Licensed under the MIT License.
 
 import Apify from 'apify';
-<<<<<<< HEAD
 import { inject, injectable } from 'inversify';
-=======
-import { Logger } from 'logger';
->>>>>>> 31301d54
+import { GlobalLogger } from 'logger';
 import { AccessibilityScanOperation } from '../page-operations/accessibility-scan-operation';
 import { ClickElementOperation } from '../page-operations/click-element-operation';
 import { EnqueueActiveElementsOperation } from '../page-operations/enqueue-active-elements-operation';
@@ -21,56 +18,41 @@
 // tslint:disable: no-unsafe-any
 export class SimulatorPageProcessor extends PageProcessorBase {
     public constructor(
-<<<<<<< HEAD
         @inject(EnqueueActiveElementsOperation) protected readonly enqueueActiveElementsOp: EnqueueActiveElementsOperation,
         @inject(ClickElementOperation) protected readonly clickElementOp: ClickElementOperation,
         @inject(AccessibilityScanOperation) protected readonly accessibilityScanOp: AccessibilityScanOperation,
         @inject(LocalDataStore) protected readonly dataStore: DataStore,
         @inject(LocalBlobStore) protected readonly blobStore: BlobStore,
+        @inject(GlobalLogger) private readonly loggerSimulator: GlobalLogger,
         protected readonly requestQueue: Apify.RequestQueue,
         protected readonly discoveryPatterns: string[],
         protected readonly selectors: string[],
         protected readonly enqueueLinksSimulator: typeof Apify.utils.enqueueLinks = Apify.utils.enqueueLinks,
         protected readonly gotoExtendedSimulator: typeof Apify.utils.puppeteer.gotoExtended = Apify.utils.puppeteer.gotoExtended,
     ) {
-        super(accessibilityScanOp, dataStore, blobStore, requestQueue, discoveryPatterns, enqueueLinksSimulator, gotoExtendedSimulator);
-=======
-        protected readonly logger: Logger,
-        protected readonly requestQueue: Apify.RequestQueue,
-        protected readonly discoveryPatterns: string[],
-        protected readonly selectors: string[],
-        protected readonly enqueueActiveElementsOp: EnqueueActiveElementsOperation = new EnqueueActiveElementsOperation(),
-        protected readonly clickElementOp: ClickElementOperation = new ClickElementOperation(),
-        protected readonly accessibilityScanOp: AccessibilityScanOperation = new AccessibilityScanOperation(logger),
-        protected readonly dataStore: DataStore = new LocalDataStore(scanResultStorageName),
-        protected readonly blobStore: BlobStore = new LocalBlobStore(scanResultStorageName),
-        protected readonly enqueueLinksSimulator: typeof Apify.utils.enqueueLinks = Apify.utils.enqueueLinks,
-        protected readonly gotoExtendedSimulator: typeof Apify.utils.puppeteer.gotoExtended = Apify.utils.puppeteer.gotoExtended,
-    ) {
         super(
-            logger,
-            requestQueue,
-            discoveryPatterns,
             accessibilityScanOp,
             dataStore,
             blobStore,
+            loggerSimulator,
+            requestQueue,
+            discoveryPatterns,
             enqueueLinksSimulator,
             gotoExtendedSimulator,
         );
->>>>>>> 31301d54
     }
 
     public processPage: Apify.PuppeteerHandlePage = async ({ page, request }) => {
         const operation = request.userData as Operation;
         if (operation.operationType === undefined || operation.operationType === 'no-op') {
-            this.logger.logInfo(`Crawling page ${page.url()}`);
+            this.loggerSimulator.logInfo(`Crawling page ${page.url()}`);
             await this.enqueueLinks(page);
             await this.enqueueActiveElementsOp.find(page, this.selectors, this.requestQueue);
             await this.accessibilityScanOp.run(page, request.id as string, this.blobStore);
             await this.pushScanData({ id: request.id as string, url: request.url });
         } else if ((request.userData as Operation).operationType === 'click') {
             const activeElement = operation.data as ActiveElement;
-            this.logger.logInfo(`Crawling page ${page.url()} with simulation click on element with selector '${activeElement.selector}'`);
+            this.loggerSimulator.logInfo(`Crawling page ${page.url()} with simulation click on element with selector '${activeElement.selector}'`);
             const operationResult = await this.clickElementOp.click(
                 page,
                 activeElement.selector,
