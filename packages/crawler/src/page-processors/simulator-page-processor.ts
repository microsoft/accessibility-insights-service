// Copyright (c) Microsoft Corporation. All rights reserved.
// Licensed under the MIT License.

import Apify from 'apify';
import { inject, injectable } from 'inversify';
import { PageConfigurator, PageResponseProcessor } from 'scanner-global-library';
import { ActiveElement } from '../browser-components/active-elements-finder';
import { DataBase } from '../level-storage/data-base';
import { AccessibilityScanOperation } from '../page-operations/accessibility-scan-operation';
import { ClickElementOperation } from '../page-operations/click-element-operation';
import { EnqueueActiveElementsOperation } from '../page-operations/enqueue-active-elements-operation';
import { Operation } from '../page-operations/operation';
import { LocalBlobStore } from '../storage/local-blob-store';
import { LocalDataStore } from '../storage/local-data-store';
import { BlobStore, DataStore } from '../storage/store-types';
import { PageProcessorBase } from './page-processor-base';

@injectable()
// tslint:disable: no-unsafe-any
export class SimulatorPageProcessor extends PageProcessorBase {
    public constructor(
        @inject(AccessibilityScanOperation) protected readonly accessibilityScanOp: AccessibilityScanOperation,
        @inject(LocalDataStore) protected readonly dataStore: DataStore,
        @inject(LocalBlobStore) protected readonly blobStore: BlobStore,
<<<<<<< HEAD
        @inject(DataBase) protected readonly dataBase: DataBase,
        protected readonly requestQueue: Apify.RequestQueue,
=======
>>>>>>> 52005b03
        @inject(EnqueueActiveElementsOperation) protected readonly enqueueActiveElementsOp: EnqueueActiveElementsOperation,
        @inject(ClickElementOperation) protected readonly clickElementOp: ClickElementOperation,
        @inject(PageResponseProcessor) protected readonly pageResponseProcessor: PageResponseProcessor,
        @inject(PageConfigurator) protected readonly pageConfigurator: PageConfigurator,
        protected readonly requestQueue: Apify.RequestQueue,
        protected readonly selectors: string[],
        protected readonly snapshot: boolean,
        protected readonly discoveryPatterns?: string[],
        protected readonly enqueueLinksExt: typeof Apify.utils.enqueueLinks = Apify.utils.enqueueLinks,
        protected readonly gotoExtended: typeof Apify.utils.puppeteer.gotoExtended = Apify.utils.puppeteer.gotoExtended,
        protected readonly saveSnapshotExt: typeof Apify.utils.puppeteer.saveSnapshot = Apify.utils.puppeteer.saveSnapshot,
    ) {
        super(
            accessibilityScanOp,
            dataStore,
            blobStore,
<<<<<<< HEAD
            dataBase,
=======
            pageResponseProcessor,
            pageConfigurator,
>>>>>>> 52005b03
            requestQueue,
            snapshot,
            discoveryPatterns,
            enqueueLinksExt,
            gotoExtended,
            saveSnapshotExt,
        );
    }

    public processPage: Apify.PuppeteerHandlePage = async ({ page, request }) => {
        const operation = request.userData as Operation;
        if (operation.operationType === undefined || operation.operationType === 'no-op') {
            console.log(`Crawling page ${page.url()}`);
            await this.enqueueLinks(page);
            await this.enqueueActiveElementsOp.find(page, this.selectors, this.requestQueue);
            const issueCount = await this.accessibilityScanOp.run(page, request.id as string, this.blobStore);
            await this.saveSnapshot(page, request.id as string);
            await this.pushScanData({ succeeded: true, id: request.id as string, url: request.url, issueCount: issueCount });
        } else if ((request.userData as Operation).operationType === 'click') {
            const activeElement = operation.data as ActiveElement;
            console.log(`Crawling page ${page.url()} with simulation click on element with selector '${activeElement.selector}'`);
            const operationResult = await this.clickElementOp.click(
                page,
                activeElement.selector,
                this.requestQueue,
                this.discoveryPatterns,
            );
            let issueCount;
            if (operationResult.clickAction === 'page-action') {
                await this.enqueueLinks(page);
                issueCount = await this.accessibilityScanOp.run(page, request.id as string, this.blobStore);
                await this.saveSnapshot(page, request.id as string);
            }
            await this.pushScanData({
                id: request.id as string,
                url: request.url,
                succeeded: true,
                activatedElement: {
                    ...activeElement,
                    clickAction: operationResult.clickAction,
                    navigationUrl: operationResult.navigationUrl,
                },
                issueCount: issueCount,
            });
        }
    };
}<|MERGE_RESOLUTION|>--- conflicted
+++ resolved
@@ -22,11 +22,7 @@
         @inject(AccessibilityScanOperation) protected readonly accessibilityScanOp: AccessibilityScanOperation,
         @inject(LocalDataStore) protected readonly dataStore: DataStore,
         @inject(LocalBlobStore) protected readonly blobStore: BlobStore,
-<<<<<<< HEAD
         @inject(DataBase) protected readonly dataBase: DataBase,
-        protected readonly requestQueue: Apify.RequestQueue,
-=======
->>>>>>> 52005b03
         @inject(EnqueueActiveElementsOperation) protected readonly enqueueActiveElementsOp: EnqueueActiveElementsOperation,
         @inject(ClickElementOperation) protected readonly clickElementOp: ClickElementOperation,
         @inject(PageResponseProcessor) protected readonly pageResponseProcessor: PageResponseProcessor,
@@ -43,12 +39,9 @@
             accessibilityScanOp,
             dataStore,
             blobStore,
-<<<<<<< HEAD
             dataBase,
-=======
             pageResponseProcessor,
             pageConfigurator,
->>>>>>> 52005b03
             requestQueue,
             snapshot,
             discoveryPatterns,
