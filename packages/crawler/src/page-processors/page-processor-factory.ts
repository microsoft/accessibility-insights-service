--- conflicted
+++ resolved
@@ -1,9 +1,6 @@
 // Copyright (c) Microsoft Corporation. All rights reserved.
 // Licensed under the MIT License.
-<<<<<<< HEAD
-=======
 import { Logger } from 'logger';
->>>>>>> 86b07093
 import { CrawlerConfiguration } from '../crawler/crawler-configuration';
 import { PageProcessorOptions } from '../types/run-options';
 import { ClassicPageProcessor } from './classic-page-processor';
@@ -13,16 +10,10 @@
 export class PageProcessorFactory {
     constructor(private readonly crawlerConfiguration: CrawlerConfiguration = new CrawlerConfiguration()) {}
 
-<<<<<<< HEAD
-    public createPageProcessor(pageProcessorOptions: PageProcessorOptions): PageProcessor {
-        if (!pageProcessorOptions.crawlerRunOptions.simulate) {
-            return new ClassicPageProcessor(
-=======
     public createPageProcessor(pageProcessorOptions: PageProcessorOptions, logger: Logger): PageProcessor {
         if (!pageProcessorOptions.crawlerRunOptions.simulate) {
             return new ClassicPageProcessor(
                 logger,
->>>>>>> 86b07093
                 pageProcessorOptions.requestQueue,
                 this.crawlerConfiguration.getDiscoveryPattern(
                     pageProcessorOptions.crawlerRunOptions.baseUrl,
@@ -32,10 +23,7 @@
         }
 
         return new SimulatorPageProcessor(
-<<<<<<< HEAD
-=======
             logger,
->>>>>>> 86b07093
             pageProcessorOptions.requestQueue,
             this.crawlerConfiguration.getDiscoveryPattern(
                 pageProcessorOptions.crawlerRunOptions.baseUrl,
