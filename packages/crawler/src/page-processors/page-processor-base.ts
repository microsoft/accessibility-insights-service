--- conflicted
+++ resolved
@@ -4,13 +4,10 @@
 import { SummaryScanError, SummaryScanResult } from 'accessibility-insights-report';
 import Apify from 'apify';
 import { inject, injectable } from 'inversify';
-<<<<<<< HEAD
-import { Page } from 'puppeteer';
-import { DataBase, ScanError } from '../level-storage/data-base';
-=======
+// tslint:disable-next-line:no-duplicate-imports
 import { Page, Response } from 'puppeteer';
 import { BrowserError, PageConfigurator, PageResponseProcessor } from 'scanner-global-library';
->>>>>>> 52005b03
+import { DataBase, ScanError } from '../level-storage/data-base';
 import { AccessibilityScanOperation } from '../page-operations/accessibility-scan-operation';
 import { LocalBlobStore } from '../storage/local-blob-store';
 import { LocalDataStore } from '../storage/local-data-store';
@@ -48,12 +45,9 @@
         @inject(AccessibilityScanOperation) protected readonly accessibilityScanOp: AccessibilityScanOperation,
         @inject(LocalDataStore) protected readonly dataStore: DataStore,
         @inject(LocalBlobStore) protected readonly blobStore: BlobStore,
-<<<<<<< HEAD
         @inject(DataBase) protected readonly dataBase: DataBase,
-=======
         @inject(PageResponseProcessor) protected readonly pageResponseProcessor: PageResponseProcessor,
         @inject(PageConfigurator) protected readonly pageConfigurator: PageConfigurator,
->>>>>>> 52005b03
         protected readonly requestQueue: Apify.RequestQueue,
         protected readonly snapshot: boolean,
         protected readonly discoveryPatterns?: string[],
@@ -70,12 +64,8 @@
             await this.processPage(inputs);
         } catch (err) {
             await this.pushScanData({ succeeded: false, id: inputs.request.id as string, url: inputs.request.url });
-<<<<<<< HEAD
             await this.logPageError(inputs.request, err as Error);
-            await this.saveScanErrorToDataBase(inputs.request, err as Error);
-=======
-            await this.logError(inputs.request, err as Error);
->>>>>>> 52005b03
+            await this.saveScanPageErrorToDataBase(inputs.request, err as Error);
 
             // Throw the error so Apify puts it back into the queue to retry
             throw err;
@@ -116,12 +106,8 @@
             return response;
         } catch (err) {
             await this.pushScanData({ succeeded: false, id: inputs.request.id as string, url: inputs.request.url });
-<<<<<<< HEAD
             await this.logPageError(inputs.request, err as Error);
             await this.saveScanBrowserErrorToDataBase(inputs.request, err as Error);
-=======
-            await this.logError(inputs.request, err as Error);
->>>>>>> 52005b03
 
             // Throw the error so Apify puts it back into the queue to retry
             throw err;
@@ -143,12 +129,8 @@
         };
         await this.dataStore.pushData(scanData);
         await this.pushScanData({ succeeded: false, id: request.id as string, url: request.url });
-<<<<<<< HEAD
         await this.logPageError(request, error);
-        await this.saveScanErrorToDataBase(request, error);
-=======
-        await this.logError(request, error);
->>>>>>> 52005b03
+        await this.saveScanPageErrorToDataBase(request, error);
     };
 
     public async saveSnapshot(page: Page, id: string): Promise<void> {
@@ -176,7 +158,6 @@
         await this.blobStore.setValue(`${scanData.id}.data`, scanData);
     }
 
-<<<<<<< HEAD
     protected async saveScanBrowserErrorToDataBase(request: Apify.Request, error: Error): Promise<void> {
         const summaryScanError: SummaryScanError = {
             url: request.url,
@@ -188,7 +169,7 @@
         await this.dataBase.addBrowserError(request.id as string, summaryScanError);
     }
 
-    protected async saveScanErrorToDataBase(request: Apify.Request, error: Error): Promise<void> {
+    protected async saveScanPageErrorToDataBase(request: Apify.Request, error: Error): Promise<void> {
         const summaryScanError: ScanError = {
             url: request.url,
             error: JSON.stringify(error),
@@ -211,14 +192,11 @@
         }
     }
 
-    protected async logPageError(request: Apify.Request, error: Error): Promise<void> {
-=======
     protected async logBrowserFailure(request: Apify.Request, browserError: BrowserError): Promise<void> {
         await this.blobStore.setValue(`${request.id}.browser.err`, `${browserError}`, { contentType: 'text/plain' });
     }
 
-    protected async logError(request: Apify.Request, error: Error): Promise<void> {
->>>>>>> 52005b03
+    protected async logPageError(request: Apify.Request, error: Error): Promise<void> {
         await this.blobStore.setValue(`${request.id}.err`, `${error.stack}`, { contentType: 'text/plain' });
     }
 }