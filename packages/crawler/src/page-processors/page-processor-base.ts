// Copyright (c) Microsoft Corporation. All rights reserved.
// Licensed under the MIT License.

import Apify from 'apify';
<<<<<<< HEAD
import { inject, injectable } from 'inversify';
=======
import { Logger } from 'logger';
>>>>>>> 31301d54
import { Page } from 'puppeteer';
import { AccessibilityScanOperation } from '../page-operations/accessibility-scan-operation';
import { LocalBlobStore } from '../storage/local-blob-store';
import { LocalDataStore } from '../storage/local-data-store';
import { BlobStore, DataStore } from '../storage/store-types';
import { ScanData } from '../types/scan-data';

export type PartialScanData = {
    url: string;
    id: string;
} & Partial<ScanData>;

export interface PageProcessor {
    pageHandler: Apify.PuppeteerHandlePage;
    gotoFunction: Apify.PuppeteerGoto;
    pageErrorProcessor: Apify.HandleFailedRequest;
}

@injectable()
export abstract class PageProcessorBase implements PageProcessor {
    /**
     * Timeout in which page navigation needs to finish, in seconds.
     */
    public gotoTimeoutSecs = 30;

    /**
     * This function is called to extract data from a single web page
     * 'page' is an instance of Puppeteer.Page with page.goto(request.url) already called
     * 'request' is an instance of Request class with information about the page to load
     */
    protected abstract processPage: Apify.PuppeteerHandlePage;

    public constructor(
<<<<<<< HEAD
        @inject(AccessibilityScanOperation) protected readonly accessibilityScanOp: AccessibilityScanOperation,
        @inject(LocalDataStore) protected readonly dataStore: DataStore,
        @inject(LocalBlobStore) protected readonly blobStore: BlobStore,
        protected readonly requestQueue: Apify.RequestQueue,
        protected readonly discoveryPatterns?: string[],
=======
        protected readonly logger: Logger,
        protected readonly requestQueue: Apify.RequestQueue,
        protected readonly discoveryPatterns?: string[],
        protected readonly accessibilityScanOp: AccessibilityScanOperation = new AccessibilityScanOperation(logger),
        protected readonly dataStore: DataStore = new LocalDataStore(scanResultStorageName),
        protected readonly blobStore: BlobStore = new LocalBlobStore(scanResultStorageName),
>>>>>>> 31301d54
        private readonly enqueueLinksExt: typeof Apify.utils.enqueueLinks = Apify.utils.enqueueLinks,
        private readonly gotoExtended: typeof Apify.utils.puppeteer.gotoExtended = Apify.utils.puppeteer.gotoExtended,
    ) {}

    public pageHandler: Apify.PuppeteerHandlePage = async (inputs: Apify.PuppeteerHandlePageInputs) => {
        try {
            await this.processPage(inputs);
        } catch (err) {
            await this.logPageError(inputs.request, err as Error);

            // Throw the error so Apify puts it back into the queue to retry
            throw err;
        }
    };

    /**
     * Overrides the function that opens the page in Puppeteer.
     * Return the result of Puppeteer's [page.goto()](https://pptr.dev/#?product=Puppeteer&show=api-pagegotourl-options) function.
     */
    public gotoFunction: Apify.PuppeteerGoto = async (inputs: Apify.PuppeteerGotoInputs) => {
        try {
            return await this.gotoExtended(inputs.page, inputs.request, {
                waitUntil: 'networkidle0',
                timeout: this.gotoTimeoutSecs * 1000,
            });
        } catch (err) {
            await this.logPageError(inputs.request, err as Error);

            // Throw the error so Apify puts it back into the queue to retry
            throw err;
        }
    };

    /**
     * This function is called when the crawling of a request failed after several reties
     */
    public pageErrorProcessor: Apify.HandleFailedRequest = async ({ request, error }: Apify.HandleFailedRequestInput) => {
        const scanData: ScanData = {
            id: request.id as string,
            url: request.url,
            succeeded: false,
            context: request.userData,
            error: JSON.stringify(error),
            requestErrors: request.errorMessages as string[],
        };
        await this.dataStore.pushData(scanData);
        await this.logPageError(request, error);
    };

    protected async enqueueLinks(page: Page): Promise<Apify.QueueOperationInfo[]> {
        const enqueued = await this.enqueueLinksExt({
            page,
            requestQueue: this.requestQueue,
            pseudoUrls: this.discoveryPatterns,
        });
        this.logger.logInfo(`Discovered ${enqueued.length} links on page ${page.url()}`);

        return enqueued;
    }

    protected async pushScanData(scanData: PartialScanData): Promise<void> {
        const mergedScanData: ScanData = {
            succeeded: true,
            ...scanData,
        };
        await this.blobStore.setValue(`${scanData.id}.data`, mergedScanData);
    }

    protected async logPageError(request: Apify.Request, error: Error): Promise<void> {
        await this.blobStore.setValue(`${request.id}.err`, `Error at URL ${request.url}: ${error.message}`, { contentType: 'text/plain' });
    }

    // protected async saveSnapshot(page: Page, id: string): Promise<void> {
    //     await Apify.utils.puppeteer.saveSnapshot(page, {
    //         key: `${id}.screenshot`,
    //         saveHtml: false,
    //         keyValueStoreName: scanResultStorageName,
    //     });
    // }
}<|MERGE_RESOLUTION|>--- conflicted
+++ resolved
@@ -2,11 +2,8 @@
 // Licensed under the MIT License.
 
 import Apify from 'apify';
-<<<<<<< HEAD
 import { inject, injectable } from 'inversify';
-=======
-import { Logger } from 'logger';
->>>>>>> 31301d54
+import { GlobalLogger } from 'logger';
 import { Page } from 'puppeteer';
 import { AccessibilityScanOperation } from '../page-operations/accessibility-scan-operation';
 import { LocalBlobStore } from '../storage/local-blob-store';
@@ -40,20 +37,12 @@
     protected abstract processPage: Apify.PuppeteerHandlePage;
 
     public constructor(
-<<<<<<< HEAD
         @inject(AccessibilityScanOperation) protected readonly accessibilityScanOp: AccessibilityScanOperation,
         @inject(LocalDataStore) protected readonly dataStore: DataStore,
         @inject(LocalBlobStore) protected readonly blobStore: BlobStore,
+        @inject(GlobalLogger) protected readonly logger: GlobalLogger,
         protected readonly requestQueue: Apify.RequestQueue,
         protected readonly discoveryPatterns?: string[],
-=======
-        protected readonly logger: Logger,
-        protected readonly requestQueue: Apify.RequestQueue,
-        protected readonly discoveryPatterns?: string[],
-        protected readonly accessibilityScanOp: AccessibilityScanOperation = new AccessibilityScanOperation(logger),
-        protected readonly dataStore: DataStore = new LocalDataStore(scanResultStorageName),
-        protected readonly blobStore: BlobStore = new LocalBlobStore(scanResultStorageName),
->>>>>>> 31301d54
         private readonly enqueueLinksExt: typeof Apify.utils.enqueueLinks = Apify.utils.enqueueLinks,
         private readonly gotoExtended: typeof Apify.utils.puppeteer.gotoExtended = Apify.utils.puppeteer.gotoExtended,
     ) {}
