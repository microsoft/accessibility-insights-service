// Copyright (c) Microsoft Corporation. All rights reserved.
// Licensed under the MIT License.
import 'reflect-metadata';

import Apify from 'apify';
import { Page } from 'puppeteer';
import { PageConfigurator, PageResponseProcessor } from 'scanner-global-library';
import { IMock, Mock } from 'typemoq';
import { DataBase } from '../level-storage/data-base';
import { AccessibilityScanOperation } from '../page-operations/accessibility-scan-operation';
import { ClickElementOperation } from '../page-operations/click-element-operation';
import { EnqueueActiveElementsOperation } from '../page-operations/enqueue-active-elements-operation';
import { BlobStore, DataStore } from '../storage/store-types';
import { SimulatorPageProcessor } from './simulator-page-processor';

// tslint:disable: no-any

describe(SimulatorPageProcessor, () => {
    let requestQueueMock: IMock<Apify.RequestQueue>;
    let accessibilityScanOpMock: IMock<AccessibilityScanOperation>;
    let dataStoreMock: IMock<DataStore>;
    let blobStoreMock: IMock<BlobStore>;
    let dataBaseMock: IMock<DataBase>;
    let enqueueLinksExtMock: IMock<typeof Apify.utils.enqueueLinks>;
    let clickElementOpMock: IMock<ClickElementOperation>;
    let enqueueActiveElementsOpExtMock: IMock<EnqueueActiveElementsOperation>;
    let pageResponseProcessorMock: IMock<PageResponseProcessor>;
    let pageConfiguratorMock: IMock<PageConfigurator>;

    const testUrl = 'test url';
    const testId = 'test id';
    const discoveryPatterns = ['pattern1', 'pattern2'];
    const selectors = ['button'];
    let requestStub: Apify.Request;
    let pageStub: Page;

    let simulatorPageProcessor: SimulatorPageProcessor;

    beforeEach(() => {
        requestQueueMock = Mock.ofType<Apify.RequestQueue>();
        accessibilityScanOpMock = Mock.ofType<AccessibilityScanOperation>();
        dataStoreMock = Mock.ofType<DataStore>();
        blobStoreMock = Mock.ofType<BlobStore>();
        dataBaseMock = Mock.ofType<DataBase>();
        enqueueLinksExtMock = Mock.ofType<typeof Apify.utils.enqueueLinks>();
        clickElementOpMock = Mock.ofType<ClickElementOperation>();
        enqueueActiveElementsOpExtMock = Mock.ofType<EnqueueActiveElementsOperation>();
        pageResponseProcessorMock = Mock.ofType<PageResponseProcessor>();
        pageConfiguratorMock = Mock.ofType<PageConfigurator>();
        requestStub = {
            id: testId,
            url: testUrl,
            userData: {},
            errorMessages: [],
        } as any;
        pageStub = {
            url: () => testUrl,
        } as any;

        simulatorPageProcessor = new SimulatorPageProcessor(
            accessibilityScanOpMock.object,
            dataStoreMock.object,
            blobStoreMock.object,
<<<<<<< HEAD
            dataBaseMock.object,
            requestQueueMock.object,
=======
>>>>>>> 52005b03
            enqueueActiveElementsOpExtMock.object,
            clickElementOpMock.object,
            pageResponseProcessorMock.object,
            pageConfiguratorMock.object,
            requestQueueMock.object,
            selectors,
            false,
            discoveryPatterns,
            enqueueLinksExtMock.object,
        );
    });

    afterEach(() => {
        enqueueLinksExtMock.verifyAll();
        accessibilityScanOpMock.verifyAll();
        blobStoreMock.verifyAll();
        enqueueActiveElementsOpExtMock.verifyAll();
        clickElementOpMock.verifyAll();
    });

    it('pageProcessor, no-op', async () => {
        setupEnqueueLinks(pageStub);
        accessibilityScanOpMock
            .setup((aso) => aso.run(pageStub, testId, blobStoreMock.object))
            .returns(async () => Promise.resolve(0))
            .verifiable();
        const expectedScanData = {
            id: testId,
            url: testUrl,
            succeeded: true,
            issueCount: 0,
        };
        blobStoreMock.setup((bs) => bs.setValue(`${expectedScanData.id}.data`, expectedScanData)).verifiable();

        const inputs: Apify.PuppeteerHandlePageInputs = { page: pageStub, request: requestStub } as any;
        await simulatorPageProcessor.pageHandler(inputs);
    });

    it('pageProcessor, click', async () => {
        const activeElement = { html: 'html', selector: 'button', clickAction: 'page-action' };
        const requestStubClick = {
            id: testId,
            url: testUrl,
            userData: { operationType: 'click', data: activeElement },
            errorMessages: [],
        } as any;

        setupEnqueueLinks(pageStub);
        accessibilityScanOpMock.setup((aso) => aso.run(pageStub, testId, blobStoreMock.object)).verifiable();
        const expectedScanData = {
            id: testId,
            url: testUrl,
            succeeded: true,
            activatedElement: activeElement,
        };
        // tslint:disable-next-line: no-unsafe-any
        blobStoreMock.setup((bs) => bs.setValue(`${expectedScanData.id}.data`, expectedScanData));

        clickElementOpMock
            .setup((cem) => cem.click(pageStub, 'button', requestQueueMock.object, discoveryPatterns))
            .returns(async () => Promise.resolve({ clickAction: 'page-action' }))
            .verifiable();

        const inputs: Apify.PuppeteerHandlePageInputs = { page: pageStub, request: requestStubClick } as any;
        await simulatorPageProcessor.pageHandler(inputs);
    });

    function setupEnqueueLinks(page: Page): void {
        const options = {
            page: page,
            requestQueue: requestQueueMock.object,
            pseudoUrls: discoveryPatterns,
        };
        enqueueLinksExtMock
            .setup((el) => el(options))
            .returns(async () => [])
            .verifiable();
    }
});<|MERGE_RESOLUTION|>--- conflicted
+++ resolved
@@ -61,11 +61,7 @@
             accessibilityScanOpMock.object,
             dataStoreMock.object,
             blobStoreMock.object,
-<<<<<<< HEAD
             dataBaseMock.object,
-            requestQueueMock.object,
-=======
->>>>>>> 52005b03
             enqueueActiveElementsOpExtMock.object,
             clickElementOpMock.object,
             pageResponseProcessorMock.object,
