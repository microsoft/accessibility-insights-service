// Copyright (c) Microsoft Corporation. All rights reserved.
// Licensed under the MIT License.

import 'reflect-metadata';

import Apify from 'apify';
import { Page, Response } from 'puppeteer';
import { BrowserError, PageConfigurator, NavigationHooks } from 'scanner-global-library';
import { IMock, It, Mock, Times } from 'typemoq';
import { System } from 'common';
import { CrawlerConfiguration } from '../crawler/crawler-configuration';
import { DataBase } from '../level-storage/data-base';
import { AccessibilityScanOperation } from '../page-operations/accessibility-scan-operation';
import { BlobStore, DataStore } from '../storage/store-types';
import { ApifyRequestQueueProvider } from '../types/ioc-types';
import { ScanData } from '../types/scan-data';
import { ScanResult } from '../level-storage/storage-documents';
import { ApifySdkWrapper } from '../apify/apify-sdk-wrapper';
import { PageProcessorBase, PuppeteerCrawlingContext, PuppeteerHandlePageInputs } from './page-processor-base';

/* eslint-disable @typescript-eslint/no-explicit-any, , @typescript-eslint/consistent-type-assertions */

describe(PageProcessorBase, () => {
    class TestablePageProcessor extends PageProcessorBase {
        public snapshot: boolean;

        public baseUrl: string;

        public processPage = async (inputs: PuppeteerHandlePageInputs) => {
            return;
        };

        public async saveSnapshot(page: Page, id: string): Promise<void> {
            await super.saveSnapshot(page, id);
        }
    }

    const discoveryPatterns: string[] = ['pattern1', 'pattern2'];
    const testUrl = 'url';
    const testId = 'id';
    const error: Error = {
        name: 'error',
        message: 'error message',
        stack: 'stack',
    };

    let requestQueueStub: Apify.RequestQueue;
    let accessibilityScanOpMock: IMock<AccessibilityScanOperation>;
    let dataStoreMock: IMock<DataStore>;
    let blobStoreMock: IMock<BlobStore>;
    let dataBaseMock: IMock<DataBase>;
    let apifyWrapperMock: IMock<ApifySdkWrapper>;
    let processPageMock: IMock<Apify.PuppeteerHandlePage>;
    let navigationHooksMock: IMock<NavigationHooks>;
    let pageConfiguratorMock: IMock<PageConfigurator>;
    let crawlerConfigurationMock: IMock<CrawlerConfiguration>;
    let requestQueueProvider: ApifyRequestQueueProvider;
    let requestStub: Apify.Request;
    let pageStub: Page;
    let pageProcessorBase: TestablePageProcessor;

    beforeEach(() => {
        requestQueueStub = {} as Apify.RequestQueue;
        accessibilityScanOpMock = Mock.ofType<AccessibilityScanOperation>();
        dataStoreMock = Mock.ofType<DataStore>();
        blobStoreMock = Mock.ofType<BlobStore>();
        dataBaseMock = Mock.ofType<DataBase>();
        apifyWrapperMock = Mock.ofType<ApifySdkWrapper>();
        processPageMock = Mock.ofType<Apify.PuppeteerHandlePage>();
        navigationHooksMock = Mock.ofType<NavigationHooks>();
        pageConfiguratorMock = Mock.ofType<PageConfigurator>();
        crawlerConfigurationMock = Mock.ofType(CrawlerConfiguration);
        crawlerConfigurationMock
            .setup((o) => o.discoveryPatterns())
            .returns(() => discoveryPatterns)
            .verifiable();
        crawlerConfigurationMock
            .setup((o) => o.snapshot())
            .returns(() => false)
            .verifiable();

        requestStub = {
            id: testId,
            url: testUrl,
            userData: {},
            errorMessages: [],
        } as any;

        pageStub = {
            url: () => testUrl,
            setBypassCSP: (op: boolean) => {
                return;
            },
            title: () => 'title',
        } as any;

        requestQueueProvider = () => Promise.resolve(requestQueueStub);
        pageProcessorBase = new TestablePageProcessor(
            accessibilityScanOpMock.object,
            dataStoreMock.object,
            blobStoreMock.object,
            dataBaseMock.object,
            navigationHooksMock.object,
            requestQueueProvider,
            crawlerConfigurationMock.object,
            apifyWrapperMock.object,
        );
        pageProcessorBase.processPage = processPageMock.object;
    });

    afterEach(() => {
        blobStoreMock.verifyAll();
        dataStoreMock.verifyAll();
        processPageMock.verifyAll();
        apifyWrapperMock.verifyAll();
        navigationHooksMock.verifyAll();
        dataBaseMock.verifyAll();
        crawlerConfigurationMock.verifyAll();
    });

<<<<<<< HEAD
    it('preNavigation', async () => {
        const crawlingContext: PuppeteerCrawlingContext = {
            page: pageStub,
            request: requestStub,
            response: {} as Response,
        } as any;
        const gotoOptions = {};

        navigationHooksMock.setup((o) => o.preNavigation(crawlingContext.page));

        await pageProcessorBase.preNavigation(crawlingContext, gotoOptions);
    });

    it('postNavigation', async () => {
=======
    it('gotoFunction()', async () => {
>>>>>>> 76e32519
        pageProcessorBase.baseUrl = testUrl;
        const userAgent = 'userAgent';
        const browserResolution = '1920x1080';
        const crawlingContext: PuppeteerCrawlingContext = {
            page: pageStub,
            request: requestStub,
<<<<<<< HEAD
            response: {} as Response,
=======
            session: {
                userData: [],
            },
>>>>>>> 76e32519
        } as any;
        pageConfiguratorMock
            .setup((o) => o.getUserAgent())
            .returns(() => userAgent)
            .verifiable();
        pageConfiguratorMock
            .setup((o) => o.getBrowserResolution())
            .returns(() => browserResolution)
            .verifiable();
        navigationHooksMock
            .setup((o) => o.pageConfigurator)
            .returns(() => pageConfiguratorMock.object)
            .verifiable(Times.atLeastOnce());
        navigationHooksMock.setup(async (o) => o.postNavigation(crawlingContext.page, It.isAny(), It.isAny())).verifiable();
        dataBaseMock
            .setup((o) => o.addScanMetadata({ baseUrl: testUrl, basePageTitle: 'title', userAgent, browserResolution }))
            .verifiable();

        await pageProcessorBase.postNavigation(crawlingContext);
    });

<<<<<<< HEAD
    it('postNavigationHook logs errors', async () => {
        const crawlingContext: PuppeteerCrawlingContext = {
=======
    it('invoke gotoFunction() with web browser navigation error', async () => {
        pageProcessorBase.baseUrl = testUrl;
        const browserError = {
            errorType: 'HttpErrorCode',
            message: 'message',
            stack: 'stack',
        };
        const inputs: Apify.PuppeteerGotoInputs = {
>>>>>>> 76e32519
            page: pageStub,
            request: requestStub,
            session: {
                userData: [],
            },
        } as any;
        const response = {} as Response;
        pageNavigatorMock
            .setup(async (o) => o.navigate(testUrl, inputs.page, It.isAny()))
            .callback((url, page, errorCallback) => errorCallback(browserError, undefined))
            .returns(() => Promise.resolve(response))
            .verifiable();
        dataBaseMock
            .setup((o) =>
                o.addScanResult(requestStub.id, {
                    id: requestStub.id,
                    url: requestStub.url,
                    scanState: 'browserError',
                    error: JSON.stringify(browserError),
                }),
            )
            .verifiable();

        await pageProcessorBase.gotoFunction(inputs);
    });

    it('gotoFunction() logs errors', async () => {
        const inputs: Apify.PuppeteerGotoInputs = {
            page: pageStub,
            request: requestStub,
            session: {
                userData: [],
            },
        } as any;
        setupScanErrorLogging();

        const browserError = {
            errorType: 'NavigationError',
            message: error.message,
            stack: 'stack',
        } as BrowserError;
        navigationHooksMock
            .setup(async (o) => o.postNavigation(crawlingContext.page, It.isAny(), It.isAny()))
            .callback(async (url, page, fn) => {
                await fn(browserError, error);
            })
            .returns(() => Promise.reject(error))
            .verifiable();
        const scanResult = {
            id: requestStub.id as string,
            url: requestStub.url,
            scanState: 'runError',
            error: System.serializeError(error),
        } as ScanResult;
        dataBaseMock.setup((o) => o.addScanResult(testId, scanResult)).verifiable();

        try {
            await pageProcessorBase.postNavigation(crawlingContext);
            expect('').toBe('postNavigation() should throw an error');
        } catch (err) {
            expect(err).toBe(error);
        }
    });

    it('pageErrorProcessor()', () => {
        const expectedScanData: ScanData = {
            id: requestStub.id as string,
            url: requestStub.url,
            succeeded: false,
            context: requestStub.userData,
            error: JSON.stringify(error),
            requestErrors: requestStub.errorMessages as string[],
            issueCount: 0,
        };
        dataStoreMock.setup((ds) => ds.pushData(expectedScanData)).verifiable();
        setupScanErrorLogging();

        pageProcessorBase.pageErrorProcessor({ request: requestStub, error } as Apify.HandleFailedRequestInput);
    });

<<<<<<< HEAD
    it('pageProcessor', async () => {
        const inputs: PuppeteerHandlePageInputs = {
=======
    it('invoke processPage()', async () => {
        const inputs: Apify.PuppeteerHandlePageInputs = {
>>>>>>> 76e32519
            page: pageStub,
            request: requestStub,
            session: {
                userData: [],
            },
        } as any;
        processPageMock.setup((pp) => pp(inputs)).verifiable();

        await pageProcessorBase.pageHandler(inputs);
    });

<<<<<<< HEAD
    it('pageProcessor logs errors', async () => {
        const inputs: PuppeteerHandlePageInputs = {
=======
    it('skip invoking processPage() when web browser failed to load web page', async () => {
        const inputs: Apify.PuppeteerHandlePageInputs = {
            request: {
                id: 'requestId',
            },
            session: {
                userData: [
                    {
                        requestId: 'requestId',
                    },
                ],
            },
        } as any;
        processPageMock.setup((pp) => pp(inputs)).verifiable(Times.never());

        await pageProcessorBase.pageHandler(inputs);
    });

    it('processPage() logs errors', async () => {
        const inputs: Apify.PuppeteerHandlePageInputs = {
>>>>>>> 76e32519
            page: pageStub,
            request: requestStub,
            session: {
                userData: [],
            },
        } as any;
        processPageMock
            .setup((pp) => pp(inputs))
            .throws(error)
            .verifiable();
        setupScanErrorLogging();

        try {
            await pageProcessorBase.pageHandler(inputs);
            fail('pageProcessor should have thrown error');
        } catch (err) {
            expect(err).toBe(error);
        }
    });

    it('saveSnapshot()', async () => {
        setupSaveSnapshot();
        pageProcessorBase.snapshot = true;

        pageProcessorBase.processPage = processPageMock.object;
        await pageProcessorBase.saveSnapshot(pageStub, testId);
    });

    function setupSaveSnapshot(): void {
        apifyWrapperMock.reset();
        apifyWrapperMock
            .setup((a) =>
                a.saveSnapshot(pageStub, {
                    key: `${testId}.screenshot`,
                    saveHtml: false,
                    keyValueStoreName: 'scan-results',
                }),
            )
            .verifiable();
    }

    function setupScanErrorLogging(): void {
        blobStoreMock
            .setup((bs) => bs.setValue(`${testId}.data`, { id: requestStub.id as string, url: requestStub.url, succeeded: false }))
            .verifiable();
        blobStoreMock.setup((bs) => bs.setValue(`${testId}.err`, `${error.stack}`, { contentType: 'text/plain' })).verifiable();
    }
});<|MERGE_RESOLUTION|>--- conflicted
+++ resolved
@@ -3,11 +3,11 @@
 
 import 'reflect-metadata';
 
-import Apify from 'apify';
 import { Page, Response } from 'puppeteer';
 import { BrowserError, PageConfigurator, NavigationHooks } from 'scanner-global-library';
 import { IMock, It, Mock, Times } from 'typemoq';
 import { System } from 'common';
+import { PuppeteerHandlePage, RequestQueue, Request, HandleFailedRequestInput } from 'apify';
 import { CrawlerConfiguration } from '../crawler/crawler-configuration';
 import { DataBase } from '../level-storage/data-base';
 import { AccessibilityScanOperation } from '../page-operations/accessibility-scan-operation';
@@ -44,29 +44,29 @@
         stack: 'stack',
     };
 
-    let requestQueueStub: Apify.RequestQueue;
+    let requestQueueStub: RequestQueue;
     let accessibilityScanOpMock: IMock<AccessibilityScanOperation>;
     let dataStoreMock: IMock<DataStore>;
     let blobStoreMock: IMock<BlobStore>;
     let dataBaseMock: IMock<DataBase>;
     let apifyWrapperMock: IMock<ApifySdkWrapper>;
-    let processPageMock: IMock<Apify.PuppeteerHandlePage>;
+    let processPageMock: IMock<PuppeteerHandlePage>;
     let navigationHooksMock: IMock<NavigationHooks>;
     let pageConfiguratorMock: IMock<PageConfigurator>;
     let crawlerConfigurationMock: IMock<CrawlerConfiguration>;
     let requestQueueProvider: ApifyRequestQueueProvider;
-    let requestStub: Apify.Request;
+    let requestStub: Request;
     let pageStub: Page;
     let pageProcessorBase: TestablePageProcessor;
 
     beforeEach(() => {
-        requestQueueStub = {} as Apify.RequestQueue;
+        requestQueueStub = {} as RequestQueue;
         accessibilityScanOpMock = Mock.ofType<AccessibilityScanOperation>();
         dataStoreMock = Mock.ofType<DataStore>();
         blobStoreMock = Mock.ofType<BlobStore>();
         dataBaseMock = Mock.ofType<DataBase>();
         apifyWrapperMock = Mock.ofType<ApifySdkWrapper>();
-        processPageMock = Mock.ofType<Apify.PuppeteerHandlePage>();
+        processPageMock = Mock.ofType<PuppeteerHandlePage>();
         navigationHooksMock = Mock.ofType<NavigationHooks>();
         pageConfiguratorMock = Mock.ofType<PageConfigurator>();
         crawlerConfigurationMock = Mock.ofType(CrawlerConfiguration);
@@ -118,12 +118,14 @@
         crawlerConfigurationMock.verifyAll();
     });
 
-<<<<<<< HEAD
     it('preNavigation', async () => {
         const crawlingContext: PuppeteerCrawlingContext = {
             page: pageStub,
             request: requestStub,
             response: {} as Response,
+            session: {
+                userData: [],
+            },
         } as any;
         const gotoOptions = {};
 
@@ -133,22 +135,13 @@
     });
 
     it('postNavigation', async () => {
-=======
-    it('gotoFunction()', async () => {
->>>>>>> 76e32519
         pageProcessorBase.baseUrl = testUrl;
         const userAgent = 'userAgent';
         const browserResolution = '1920x1080';
         const crawlingContext: PuppeteerCrawlingContext = {
             page: pageStub,
             request: requestStub,
-<<<<<<< HEAD
             response: {} as Response,
-=======
-            session: {
-                userData: [],
-            },
->>>>>>> 76e32519
         } as any;
         pageConfiguratorMock
             .setup((o) => o.getUserAgent())
@@ -170,30 +163,24 @@
         await pageProcessorBase.postNavigation(crawlingContext);
     });
 
-<<<<<<< HEAD
     it('postNavigationHook logs errors', async () => {
-        const crawlingContext: PuppeteerCrawlingContext = {
-=======
-    it('invoke gotoFunction() with web browser navigation error', async () => {
         pageProcessorBase.baseUrl = testUrl;
         const browserError = {
             errorType: 'HttpErrorCode',
             message: 'message',
             stack: 'stack',
         };
-        const inputs: Apify.PuppeteerGotoInputs = {
->>>>>>> 76e32519
-            page: pageStub,
-            request: requestStub,
-            session: {
-                userData: [],
-            },
-        } as any;
-        const response = {} as Response;
-        pageNavigatorMock
-            .setup(async (o) => o.navigate(testUrl, inputs.page, It.isAny()))
-            .callback((url, page, errorCallback) => errorCallback(browserError, undefined))
-            .returns(() => Promise.resolve(response))
+        const crawlingContext: PuppeteerCrawlingContext = {
+            page: pageStub,
+            request: requestStub,
+            session: {
+                userData: [],
+            },
+            response: {},
+        } as any;
+        navigationHooksMock
+            .setup(async (nh) => nh.postNavigation(crawlingContext.page, crawlingContext.response, It.isAny()))
+            .callback((page, response, errorCallback) => errorCallback(browserError, undefined))
             .verifiable();
         dataBaseMock
             .setup((o) =>
@@ -206,11 +193,11 @@
             )
             .verifiable();
 
-        await pageProcessorBase.gotoFunction(inputs);
+        await pageProcessorBase.postNavigation(crawlingContext);
     });
 
     it('gotoFunction() logs errors', async () => {
-        const inputs: Apify.PuppeteerGotoInputs = {
+        const crawlingContext: PuppeteerCrawlingContext = {
             page: pageStub,
             request: requestStub,
             session: {
@@ -260,16 +247,11 @@
         dataStoreMock.setup((ds) => ds.pushData(expectedScanData)).verifiable();
         setupScanErrorLogging();
 
-        pageProcessorBase.pageErrorProcessor({ request: requestStub, error } as Apify.HandleFailedRequestInput);
-    });
-
-<<<<<<< HEAD
-    it('pageProcessor', async () => {
+        pageProcessorBase.pageErrorProcessor({ request: requestStub, error } as HandleFailedRequestInput);
+    });
+
+    it('invoke processPage()', async () => {
         const inputs: PuppeteerHandlePageInputs = {
-=======
-    it('invoke processPage()', async () => {
-        const inputs: Apify.PuppeteerHandlePageInputs = {
->>>>>>> 76e32519
             page: pageStub,
             request: requestStub,
             session: {
@@ -281,12 +263,8 @@
         await pageProcessorBase.pageHandler(inputs);
     });
 
-<<<<<<< HEAD
-    it('pageProcessor logs errors', async () => {
+    it('skip invoking processPage() when web browser failed to load web page', async () => {
         const inputs: PuppeteerHandlePageInputs = {
-=======
-    it('skip invoking processPage() when web browser failed to load web page', async () => {
-        const inputs: Apify.PuppeteerHandlePageInputs = {
             request: {
                 id: 'requestId',
             },
@@ -304,8 +282,7 @@
     });
 
     it('processPage() logs errors', async () => {
-        const inputs: Apify.PuppeteerHandlePageInputs = {
->>>>>>> 76e32519
+        const inputs: PuppeteerHandlePageInputs = {
             page: pageStub,
             request: requestStub,
             session: {
