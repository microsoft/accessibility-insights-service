--- conflicted
+++ resolved
@@ -100,15 +100,8 @@
             dataBaseMock.object,
             pageResponseProcessorMock.object,
             pageConfiguratorMock.object,
-<<<<<<< HEAD
             requestQueueProvider,
             crawlerConfigurationMock.object,
-=======
-            requestQueueMock.object,
-            false,
-            testUrl,
-            discoveryPatterns,
->>>>>>> f228ccaa
             enqueueLinksExtMock.object,
             gotoExtendedMock.object,
             saveSnapshotMock.object,
