// Copyright (c) Microsoft Corporation. All rights reserved.
// Licensed under the MIT License.

import 'reflect-metadata';

import Apify from 'apify';
import { DirectNavigationOptions, Page, Response } from 'puppeteer';
import { BrowserError, PageConfigurator, PageResponseProcessor } from 'scanner-global-library';
import { IMock, It, Mock } from 'typemoq';
import { DataBase } from '../level-storage/data-base';
import { AccessibilityScanOperation } from '../page-operations/accessibility-scan-operation';
import { BlobStore, DataStore } from '../storage/store-types';
import { ScanData } from '../types/scan-data';
import { PageProcessorBase } from './page-processor-base';

// tslint:disable: no-any no-unsafe-any no-object-literal-type-assertion

describe(PageProcessorBase, () => {
    class TestablePageProcessor extends PageProcessorBase {
        public snapshot: boolean;
        public processPage = async (inputs: Apify.PuppeteerHandlePageInputs) => {
            return;
        };
    }

    let requestQueueMock: IMock<Apify.RequestQueue>;
    let accessibilityScanOpMock: IMock<AccessibilityScanOperation>;
    let dataStoreMock: IMock<DataStore>;
    let blobStoreMock: IMock<BlobStore>;
    let dataBaseMock: IMock<DataBase>;
    let enqueueLinksExtMock: IMock<typeof Apify.utils.enqueueLinks>;
    let gotoExtendedMock: IMock<typeof Apify.utils.puppeteer.gotoExtended>;
    let saveSnapshotMock: IMock<typeof Apify.utils.puppeteer.saveSnapshot>;
    let processPageMock: IMock<Apify.PuppeteerHandlePage>;
    let pageResponseProcessorMock: IMock<PageResponseProcessor>;
    let pageConfiguratorMock: IMock<PageConfigurator>;

    const discoveryPatterns: string[] = ['pattern1', 'pattern2'];
    const testUrl = 'url';
    const testId = 'id';
    let requestStub: Apify.Request;
    let pageStub: Page;
    const error: Error = {
        name: 'error',
        message: 'error message',
        stack: 'stack',
    };

    let pageProcessorBase: TestablePageProcessor;

    beforeEach(() => {
        requestQueueMock = Mock.ofType<Apify.RequestQueue>();
        accessibilityScanOpMock = Mock.ofType<AccessibilityScanOperation>();
        dataStoreMock = Mock.ofType<DataStore>();
        blobStoreMock = Mock.ofType<BlobStore>();
        dataBaseMock = Mock.ofType<DataBase>();
        enqueueLinksExtMock = Mock.ofType<typeof Apify.utils.enqueueLinks>();
        gotoExtendedMock = Mock.ofType<typeof Apify.utils.puppeteer.gotoExtended>();
        saveSnapshotMock = Mock.ofType<typeof Apify.utils.puppeteer.saveSnapshot>();
        processPageMock = Mock.ofType<Apify.PuppeteerHandlePage>();
        pageResponseProcessorMock = Mock.ofType<PageResponseProcessor>();
        pageConfiguratorMock = Mock.ofType<PageConfigurator>();
        requestStub = {
            id: testId,
            url: testUrl,
            userData: {},
            errorMessages: [],
        } as any;
        pageStub = {
            url: () => testUrl,
            setBypassCSP: (op: boolean) => {
                return;
            },
        } as any;

        pageProcessorBase = new TestablePageProcessor(
            accessibilityScanOpMock.object,
            dataStoreMock.object,
            blobStoreMock.object,
<<<<<<< HEAD
            dataBaseMock.object,
=======
            pageResponseProcessorMock.object,
            pageConfiguratorMock.object,
>>>>>>> 52005b03
            requestQueueMock.object,
            false,
            discoveryPatterns,
            enqueueLinksExtMock.object,
            gotoExtendedMock.object,
            saveSnapshotMock.object,
        );
        pageProcessorBase.processPage = processPageMock.object;
    });

    afterEach(() => {
        gotoExtendedMock.verifyAll();
        blobStoreMock.verifyAll();
        dataStoreMock.verifyAll();
        processPageMock.verifyAll();
        saveSnapshotMock.verifyAll();
        pageResponseProcessorMock.verifyAll();
        pageConfiguratorMock.verifyAll();
    });

    it('gotoFunction', async () => {
        const inputs: Apify.PuppeteerGotoInputs = {
            page: pageStub,
            request: requestStub,
        } as any;
        const expectedGotoOptions: DirectNavigationOptions = {
            waitUntil: 'networkidle0',
            timeout: pageProcessorBase.gotoTimeoutSecs * 1000,
        };
        const response = {} as Response;
        pageConfiguratorMock
            .setup(async (o) => o.configurePage(inputs.page))
            .returns(() => Promise.resolve())
            .verifiable();
        pageResponseProcessorMock
            .setup((o) => o.getResponseError(response))
            .returns(() => undefined)
            .verifiable();
        gotoExtendedMock
            .setup(async (gte) => gte(pageStub, requestStub, expectedGotoOptions))
            .returns(() => Promise.resolve(response))
            .verifiable();

        await pageProcessorBase.gotoFunction(inputs);
    });

    it('gotoFunction logs errors', async () => {
        const inputs: Apify.PuppeteerGotoInputs = {
            page: pageStub,
            request: requestStub,
        } as any;
        gotoExtendedMock.setup((gte) => gte(It.isAny(), It.isAny(), It.isAny())).throws(error);
        setupScanErrorLogging();

        const browserError = {
            errorType: 'NavigationError',
            message: error.message,
            stack: 'stack',
        } as BrowserError;
        pageResponseProcessorMock
            .setup((o) => o.getNavigationError(error))
            .returns(() => browserError)
            .verifiable();
        blobStoreMock.setup((o) => o.setValue(`${testId}.browser.err`, `${browserError}`, { contentType: 'text/plain' })).verifiable();

        try {
            await pageProcessorBase.gotoFunction(inputs);
            fail('gotoFunction should have thrown an error');
        } catch (err) {
            expect(err).toBe(error);
        }
    });

    it('gotoFunction logs page response errors', async () => {
        const response = {} as Response;
        const inputs: Apify.PuppeteerGotoInputs = {
            page: pageStub,
            request: requestStub,
        } as any;

        gotoExtendedMock
            .setup(async (gte) => gte(pageStub, requestStub, It.isAny()))
            .returns(() => Promise.resolve(response))
            .verifiable();

        const responseError = {
            errorType: 'InvalidContentType',
            message: 'Content type: text/plain',
        } as BrowserError;
        pageResponseProcessorMock
            .setup((o) => o.getResponseError(response))
            .returns(() => responseError)
            .verifiable();

        blobStoreMock.setup((o) => o.setValue(`${testId}.browser.err`, `${responseError}`, { contentType: 'text/plain' })).verifiable();
        const expectedError = new Error(`Page response error: ${JSON.stringify(responseError)}`);

        try {
            await pageProcessorBase.gotoFunction(inputs);
            fail('gotoFunction should have thrown an error');
        } catch (err) {
            expect(err).toEqual(expectedError);
        }
    });

    it('pageErrorProcessor', () => {
        const expectedScanData: ScanData = {
            id: requestStub.id as string,
            url: requestStub.url,
            succeeded: false,
            context: requestStub.userData,
            error: JSON.stringify(error),
            requestErrors: requestStub.errorMessages as string[],
            issueCount: 0,
        };
        dataStoreMock.setup((ds) => ds.pushData(expectedScanData)).verifiable();
        setupScanErrorLogging();

        pageProcessorBase.pageErrorProcessor({ request: requestStub, error });
    });

    it('pageProcessor', async () => {
        const inputs: Apify.PuppeteerHandlePageInputs = {
            page: pageStub,
            request: requestStub,
        } as any;
        processPageMock.setup((pp) => pp(inputs)).verifiable();

        await pageProcessorBase.pageHandler(inputs);
    });

    it('pageProcessor logs errors', async () => {
        const inputs: Apify.PuppeteerHandlePageInputs = {
            page: pageStub,
            request: requestStub,
        } as any;
        processPageMock
            .setup((pp) => pp(inputs))
            .throws(error)
            .verifiable();
        setupScanErrorLogging();

        try {
            await pageProcessorBase.pageHandler(inputs);
            fail('pageProcessor should have thrown error');
        } catch (err) {
            expect(err).toBe(error);
        }
    });

    it('saveSnapshot', async () => {
        setupSaveSnapshot();
<<<<<<< HEAD
        pageProcessorBase = new TestablePageProcessor(
            accessibilityScanOpMock.object,
            dataStoreMock.object,
            blobStoreMock.object,
            dataBaseMock.object,
            requestQueueMock.object,
            true,
            discoveryPatterns,
            enqueueLinksExtMock.object,
            gotoExtendedMock.object,
            saveSnapshotMock.object,
        );
        (pageProcessorBase as TestablePageProcessor).processPage = processPageMock.object;
=======
        pageProcessorBase.snapshot = true;

        pageProcessorBase.processPage = processPageMock.object;
>>>>>>> 52005b03
        await pageProcessorBase.saveSnapshot(pageStub, testId);
    });

    function setupSaveSnapshot(): void {
        saveSnapshotMock.reset();
        saveSnapshotMock
            .setup((ssm) =>
                ssm(pageStub, {
                    key: `${testId}.screenshot`,
                    saveHtml: false,
                    keyValueStoreName: 'scan-results',
                }),
            )
            .verifiable();
    }

    function setupScanErrorLogging(): void {
        blobStoreMock
            .setup((bs) => bs.setValue(`${testId}.data`, { id: requestStub.id as string, url: requestStub.url, succeeded: false }))
            .verifiable();
        blobStoreMock.setup((bs) => bs.setValue(`${testId}.err`, `${error.stack}`, { contentType: 'text/plain' })).verifiable();
    }
});<|MERGE_RESOLUTION|>--- conflicted
+++ resolved
@@ -77,12 +77,9 @@
             accessibilityScanOpMock.object,
             dataStoreMock.object,
             blobStoreMock.object,
-<<<<<<< HEAD
             dataBaseMock.object,
-=======
             pageResponseProcessorMock.object,
             pageConfiguratorMock.object,
->>>>>>> 52005b03
             requestQueueMock.object,
             false,
             discoveryPatterns,
@@ -235,25 +232,9 @@
 
     it('saveSnapshot', async () => {
         setupSaveSnapshot();
-<<<<<<< HEAD
-        pageProcessorBase = new TestablePageProcessor(
-            accessibilityScanOpMock.object,
-            dataStoreMock.object,
-            blobStoreMock.object,
-            dataBaseMock.object,
-            requestQueueMock.object,
-            true,
-            discoveryPatterns,
-            enqueueLinksExtMock.object,
-            gotoExtendedMock.object,
-            saveSnapshotMock.object,
-        );
-        (pageProcessorBase as TestablePageProcessor).processPage = processPageMock.object;
-=======
         pageProcessorBase.snapshot = true;
 
         pageProcessorBase.processPage = processPageMock.object;
->>>>>>> 52005b03
         await pageProcessorBase.saveSnapshot(pageStub, testId);
     });
 
