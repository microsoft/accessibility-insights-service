--- conflicted
+++ resolved
@@ -2,10 +2,7 @@
 // Licensed under the MIT License.
 import 'reflect-metadata';
 
-<<<<<<< HEAD
-=======
 import { Logger } from 'logger';
->>>>>>> 86b07093
 import { IMock, Mock } from 'typemoq';
 import { CrawlerConfiguration } from '../crawler/crawler-configuration';
 import { PageProcessorOptions } from '../types/run-options';
@@ -17,19 +14,13 @@
 
 describe(PageProcessorFactory, () => {
     let crawlerConfigurationMock: IMock<CrawlerConfiguration>;
-<<<<<<< HEAD
-=======
     let loggerMock: IMock<Logger>;
->>>>>>> 86b07093
     let pageProcessorFactory: PageProcessorFactory;
     const baseUrl = 'base url';
 
     beforeEach(() => {
         crawlerConfigurationMock = Mock.ofType(CrawlerConfiguration);
-<<<<<<< HEAD
-=======
         loggerMock = Mock.ofType<Logger>();
->>>>>>> 86b07093
         pageProcessorFactory = new PageProcessorFactory(crawlerConfigurationMock.object);
     });
 
@@ -47,11 +38,7 @@
             .setup((ccm) => ccm.getDiscoveryPattern(baseUrl, undefined))
             .returns(() => [])
             .verifiable();
-<<<<<<< HEAD
-        const pageProcessor = pageProcessorFactory.createPageProcessor(pageProcessorOptions);
-=======
         const pageProcessor = pageProcessorFactory.createPageProcessor(pageProcessorOptions, loggerMock.object);
->>>>>>> 86b07093
         expect(pageProcessor).toBeInstanceOf(ClassicPageProcessor);
     });
 
@@ -73,11 +60,7 @@
             .setup((ccm) => ccm.getDefaultSelectors(undefined))
             .returns(() => [])
             .verifiable();
-<<<<<<< HEAD
-        const pageProcessor = pageProcessorFactory.createPageProcessor(pageProcessorOptions);
-=======
         const pageProcessor = pageProcessorFactory.createPageProcessor(pageProcessorOptions, loggerMock.object);
->>>>>>> 86b07093
         expect(pageProcessor).toBeInstanceOf(SimulatorPageProcessor);
     });
 
