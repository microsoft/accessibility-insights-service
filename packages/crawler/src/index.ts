--- conflicted
+++ resolved
@@ -7,16 +7,11 @@
 export { CrawlerEngine } from './crawler/crawler-engine';
 export { CrawlerRunOptions } from './types/run-options';
 
-<<<<<<< HEAD
-import { System } from 'common';
-import * as dotenv from 'dotenv';
-=======
 import 'reflect-metadata';
 
 import { ServiceConfiguration, System } from 'common';
 import * as dotenv from 'dotenv';
 import { ConsoleLoggerClient, GlobalLogger } from 'logger';
->>>>>>> 86b07093
 import * as yargs from 'yargs';
 import { CrawlerEngine } from './crawler/crawler-engine';
 
@@ -25,21 +20,14 @@
     simulate: boolean;
     selectors: string[];
     output: string;
-<<<<<<< HEAD
-=======
     maxUrls: number;
->>>>>>> 86b07093
 }
 
 (async () => {
     dotenv.config();
 
     const args = (yargs
-<<<<<<< HEAD
-        .usage('Usage: $0 --url <url> [--simulate] [--selectors <selector1 ...>] [--output]')
-=======
         .usage('Usage: $0 --url <url> --simulate <simulate> [--selectors <selector1 ...>] --output <output> --maxUrls <maxUrls>')
->>>>>>> 86b07093
         .options({
             url: {
                 type: 'string',
@@ -61,12 +49,6 @@
                 type: 'string',
                 describe: `Output directory`,
             },
-<<<<<<< HEAD
-        })
-        .describe('help', 'Print command line options').argv as unknown) as Arguments;
-
-    const crawlerEngine: CrawlerEngine = new CrawlerEngine();
-=======
             maxUrls: {
                 type: 'number',
                 describe: ` Maximum number of pages that the crawler will open. The crawl will stop when this limit is reached.
@@ -82,17 +64,13 @@
     await logger.setup();
 
     const crawlerEngine: CrawlerEngine = new CrawlerEngine(logger);
->>>>>>> 86b07093
 
     await crawlerEngine.start({
         baseUrl: args.url,
         simulate: args.simulate,
         selectors: args.selectors,
         localOutputDir: args.output,
-<<<<<<< HEAD
-=======
         maxRequestsPerCrawl: args.maxUrls,
->>>>>>> 86b07093
     });
 })().catch((error) => {
     console.log('Exception: ', System.serializeError(error));
