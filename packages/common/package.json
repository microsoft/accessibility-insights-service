{
    "name": "common",
    "version": "1.0.0",
    "description": "This project welcomes contributions and suggestions.  Most contributions require you to agree to a Contributor License Agreement (CLA) declaring that you have the right to, and actually do, grant us the rights to use your contribution. For details, visit https://cla.microsoft.com.",
    "scripts": {
        "build": "tsc && echo",
        "cbuild": "npm-run-all --serial clean build",
        "clean": "rimraf dist test-results",
        "lint": "eslint -c ../../.eslintrc.js --ext .ts ./",
        "lint:fix": "eslint --fix -c ../../.eslintrc.js --ext .ts ./",
        "test": "jest --coverage --colors"
    },
    "repository": {
        "type": "git",
        "url": "git+https://github.com/Microsoft/accessibility-insights-service.git"
    },
    "main": "dist/index.js",
    "author": "Microsoft",
    "license": "MIT",
    "bugs": {
        "url": "https://github.com/Microsoft/accessibility-insights-service/issues"
    },
    "homepage": "https://github.com/Microsoft/accessibility-insights-service#readme",
    "devDependencies": {
        "@types/convict": "^6.0.2",
        "@types/jest": "^27.4.1",
<<<<<<< HEAD
        "@types/node": "^16.11.7",
=======
        "@types/node": "^12.20.46",
>>>>>>> 4f76c366
        "@types/normalize-path": "^3.0.0",
        "@types/sha.js": "^2.4.0",
        "jest": "^27.5.1",
        "jest-junit": "^12.3.0",
        "rimraf": "^3.0.2",
        "ts-jest": "^27.1.3",
        "typemoq": "^2.1.0",
        "typescript": "^4.5.5"
    },
    "dependencies": {
        "@sindresorhus/fnv1a": "^2.0.1",
        "convict": "^6.2.1",
        "got": "^11.8.3",
        "inversify": "^6.0.1",
        "lodash": "^4.17.21",
        "normalize-path": "^3.0.0",
        "raw-body": "^2.5.1",
        "reflect-metadata": "^0.1.13",
        "serialize-error": "^8.1.0",
        "sha.js": "^2.4.11",
        "uuid-with-v6": "^2.0.0"
    }
}<|MERGE_RESOLUTION|>--- conflicted
+++ resolved
@@ -24,11 +24,7 @@
     "devDependencies": {
         "@types/convict": "^6.0.2",
         "@types/jest": "^27.4.1",
-<<<<<<< HEAD
         "@types/node": "^16.11.7",
-=======
-        "@types/node": "^12.20.46",
->>>>>>> 4f76c366
         "@types/normalize-path": "^3.0.0",
         "@types/sha.js": "^2.4.0",
         "jest": "^27.5.1",
