--- conflicted
+++ resolved
@@ -81,11 +81,7 @@
             poolMetricsInfo.load.activeTasks = 1;
             poolMetricsInfo.load.runningTasks = 1;
             queueMock
-<<<<<<< HEAD
-                .setup(async q => q.getMessages(storageConfigStub.notificationQueue, 9))
-=======
-                .setup(async q => q.getMessagesWithTotalCount(9))
->>>>>>> fda84640
+                .setup(async q => q.getMessagesWithTotalCount(storageConfigStub.notificationQueue, 9))
                 .returns(async () => Promise.resolve([]))
                 .verifiable(Times.once());
 
@@ -135,11 +131,7 @@
             poolMetricsInfo.load = poolLoad;
 
             queueMock
-<<<<<<< HEAD
-                .setup(async q => q.getMessages(storageConfigStub.notificationQueue, expectedMessageCount))
-=======
-                .setup(async q => q.getMessagesWithTotalCount(expectedMessageCount))
->>>>>>> fda84640
+                .setup(async q => q.getMessagesWithTotalCount(storageConfigStub.notificationQueue, expectedMessageCount))
                 .returns(async () => Promise.resolve(messages))
                 .verifiable(Times.once());
 
