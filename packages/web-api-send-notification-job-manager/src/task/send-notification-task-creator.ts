// Copyright (c) Microsoft Corporation. All rights reserved.
// Licensed under the MIT License.

import { Batch, BatchConfig, JobTask, Message, Queue, StorageConfig } from 'azure-services';
import { ServiceConfiguration, System } from 'common';
import { inject, injectable } from 'inversify';
import { Logger } from 'logger';
import { BatchTaskCreator } from 'service-library';

@injectable()
export class SendNotificationTaskCreator extends BatchTaskCreator {
    public constructor(
        @inject(Batch) batch: Batch,
        @inject(Queue) queue: Queue,
        @inject(BatchConfig) batchConfig: BatchConfig,
        @inject(ServiceConfiguration) serviceConfig: ServiceConfiguration,
        @inject(StorageConfig) private readonly storageConfig: StorageConfig,
        @inject(Logger) logger: Logger,
        system: typeof System = System,
    ) {
        super(batch, queue, batchConfig, serviceConfig, logger, system);
    }

    public getQueueName(): string {
        return this.storageConfig.notificationQueue;
    }

    protected async getMessagesForTaskCreation(): Promise<Message[]> {
        const poolMetricsInfo = await this.batch.getPoolMetricsInfo();

        const messagesCount = this.jobManagerConfig.sendNotificationTasksCount - this.getChildTasksCount(poolMetricsInfo);
        if (messagesCount > 0) {
<<<<<<< HEAD
            return this.queue.getMessages(this.getQueueName(), messagesCount);
=======
            return this.queue.getMessagesWithTotalCount(messagesCount);
>>>>>>> fda84640
        }

        return [];
    }

    // tslint:disable-next-line: no-empty
    protected async onExit(): Promise<void> {}

    // tslint:disable-next-line: no-empty
    protected async onTasksAdded(tasks: JobTask[]): Promise<void> {}
}<|MERGE_RESOLUTION|>--- conflicted
+++ resolved
@@ -30,11 +30,7 @@
 
         const messagesCount = this.jobManagerConfig.sendNotificationTasksCount - this.getChildTasksCount(poolMetricsInfo);
         if (messagesCount > 0) {
-<<<<<<< HEAD
-            return this.queue.getMessages(this.getQueueName(), messagesCount);
-=======
-            return this.queue.getMessagesWithTotalCount(messagesCount);
->>>>>>> fda84640
+            return this.queue.getMessagesWithTotalCount(this.getQueueName(), messagesCount);
         }
 
         return [];
