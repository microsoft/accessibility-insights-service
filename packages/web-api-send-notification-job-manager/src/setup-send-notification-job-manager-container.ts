--- conflicted
+++ resolved
@@ -4,18 +4,13 @@
 import { setupRuntimeConfigContainer } from 'common';
 import { Container } from 'inversify';
 import { registerGlobalLoggerToContainer } from 'logger';
-<<<<<<< HEAD
-import { registerServiceLibraryToContainer } from 'service-library';
-=======
 import { SendNotificationTaskPropertyProvider } from './task/send-notification-task-property-provider';
->>>>>>> 5da1fc8e
 
 export function setupSendNotificationJobManagerContainer(): Container {
     const container = new Container({ autoBindInjectable: true });
     setupRuntimeConfigContainer(container);
     registerGlobalLoggerToContainer(container);
     registerAzureServicesToContainer(container);
-    registerServiceLibraryToContainer(container);
 
     container
         .bind(BatchTaskPropertyProvider)
