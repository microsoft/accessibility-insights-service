--- conflicted
+++ resolved
@@ -59,11 +59,8 @@
         "pretty-format": "^24.7.0",
         "reflect-metadata": "^0.1.13",
         "verror": "^1.10.0",
-<<<<<<< HEAD
-        "storage-documents": "1.0.0"
-=======
         "request-promise": "^4.2.4",
         "request": "^2.88.0"
->>>>>>> 27e28f70
+        "storage-documents": "1.0.0"
     }
 }