--- conflicted
+++ resolved
@@ -51,21 +51,20 @@
         return createCosmosContainerClient(context.container, 'scanner', 'a11yIssues');
     });
 
-<<<<<<< HEAD
     container.bind(cosmosContainerClientTypes.ScanBatchesCosmosContainerClient).toDynamicValue(context => {
         return createCosmosContainerClient(context.container, 'scanner', 'scanBatches');
     });
 
     container.bind(cosmosContainerClientTypes.ScanRunsCosmosContainerClient).toDynamicValue(context => {
         return createCosmosContainerClient(context.container, 'scanner', 'scanRuns');
-=======
+    });
+  
     container.bind(cosmosContainerClientTypes.OnDemandPageScanRequestsCosmosContainerClient).toDynamicValue(context => {
         return createCosmosContainerClient(context.container, 'scanner', 'pageScanRequests');
     });
 
     container.bind(cosmosContainerClientTypes.OnDemandPageScanRunResults).toDynamicValue(context => {
         return createCosmosContainerClient(context.container, 'scanner', 'onDemandPageScanRunResults');
->>>>>>> a55036c8
     });
 
     container.bind(Queue).toSelf();
