// Copyright (c) Microsoft Corporation. All rights reserved.
// Licensed under the MIT License.
import { CosmosClient } from '@azure/cosmos';
import { KeyVaultClient } from '@azure/keyvault';
import * as msRestNodeAuth from '@azure/ms-rest-nodeauth';
import { BlobServiceClient, SharedKeyCredential as SharedKeyCredentialBlob } from '@azure/storage-blob';
import { MessageIdURL, MessagesURL, QueueURL, ServiceURL, SharedKeyCredential, StorageURL } from '@azure/storage-queue';
import { IoC } from 'common';
import { Container, interfaces } from 'inversify';
import { Logger } from 'logger';

import { CosmosClientWrapper } from './azure-cosmos/cosmos-client-wrapper';
import { Queue } from './azure-queue/queue';
import { StorageConfig } from './azure-queue/storage-config';
import { CredentialsProvider } from './credentials/credentials-provider';
import { AuthenticationMethod, CredentialType, MSICredentialsProvider } from './credentials/msi-credential-provider';
import { cosmosContainerClientTypes, iocTypeNames } from './ioc-types';
import { secretNames } from './key-vault/secret-names';
import { SecretProvider } from './key-vault/secret-provider';
import { CosmosContainerClient } from './storage/cosmos-container-client';

export function registerAzureServicesToContainer(container: Container, credentialType: CredentialType = CredentialType.VM): void {
    setupAuthenticationMethod(container);

    container.bind(iocTypeNames.msRestAzure).toConstantValue(msRestNodeAuth);
    container
        .bind(CredentialsProvider)
        .toSelf()
        .inSingletonScope();

    setupSingletonAzureKeyVaultClientProvider(container);

    container
        .bind(SecretProvider)
        .toSelf()
        .inSingletonScope();

    container
        .bind(StorageConfig)
        .toSelf()
        .inSingletonScope();

    setupSingletonCosmosClientProvider(container);

    container.bind(CosmosClientWrapper).toSelf();
    container
        .bind(MSICredentialsProvider)
        .toSelf()
        .inSingletonScope();

    container.bind(iocTypeNames.QueueURLProvider).toConstantValue(QueueURL.fromServiceURL);
    container.bind(iocTypeNames.MessagesURLProvider).toConstantValue(MessagesURL.fromQueueURL);
    container.bind(iocTypeNames.MessageIdURLProvider).toConstantValue(MessageIdURL.fromMessagesURL);

    setupSingletonQueueServiceURLProvider(container);

    container.bind(cosmosContainerClientTypes.A11yIssuesCosmosContainerClient).toDynamicValue(context => {
        return createCosmosContainerClient(context.container, 'scanner', 'a11yIssues');
    });

    container.bind(cosmosContainerClientTypes.OnDemandScanBatchRequestsCosmosContainerClient).toDynamicValue(context => {
        return createCosmosContainerClient(context.container, 'onDemandScanner', 'scanBatchRequests');
    });

    container.bind(cosmosContainerClientTypes.OnDemandScanRunsCosmosContainerClient).toDynamicValue(context => {
        return createCosmosContainerClient(context.container, 'onDemandScanner', 'scanRuns');
    });

    container.bind(cosmosContainerClientTypes.OnDemandScanRequestsCosmosContainerClient).toDynamicValue(context => {
        return createCosmosContainerClient(context.container, 'onDemandScanner', 'scanRequests');
    });

    container.bind(iocTypeNames.CredentialType).toConstantValue(credentialType);

    setupBlobServiceClientProvider(container);

    container.bind(Queue).toSelf();
}

function setupBlobServiceClientProvider(container: interfaces.Container): void {
    IoC.setupSingletonProvider<BlobServiceClient>(iocTypeNames.BlobServiceClientProvider, container, async context => {
        const secretProvider = context.container.get(SecretProvider);
        const accountName = await secretProvider.getSecret(secretNames.storageAccountName);
        const accountKey = await secretProvider.getSecret(secretNames.storageAccountKey);

<<<<<<< HEAD
        const accountKey = await secretProvider.getSecret(secretNames.storageAccountKey);

=======
>>>>>>> 9b8cc62b
        const sharedKeyCredential = new SharedKeyCredentialBlob(accountName, accountKey);

        return new BlobServiceClient(`https://${accountName}.blob.core.windows.net`, sharedKeyCredential);
    });
}

function createCosmosContainerClient(container: interfaces.Container, dbName: string, collectionName: string): CosmosContainerClient {
    return new CosmosContainerClient(container.get(CosmosClientWrapper), dbName, collectionName, container.get(Logger));
}

function setupAuthenticationMethod(container: interfaces.Container): void {
    const isDebugEnabled = /--debug|--inspect/i.test(process.execArgv.join(' '));
    container
        .bind(iocTypeNames.AuthenticationMethod)
        .toConstantValue(isDebugEnabled ? AuthenticationMethod.servicePrincipal : AuthenticationMethod.managedIdentity);
}

function setupSingletonAzureKeyVaultClientProvider(container: interfaces.Container): void {
    IoC.setupSingletonProvider<KeyVaultClient>(iocTypeNames.AzureKeyVaultClientProvider, container, async context => {
        const credentialsProvider = context.container.get(CredentialsProvider);
        const credentials = await credentialsProvider.getCredentialsForKeyVault();

        return new KeyVaultClient(credentials);
    });
}

function setupSingletonQueueServiceURLProvider(container: interfaces.Container): void {
    IoC.setupSingletonProvider<ServiceURL>(iocTypeNames.QueueServiceURLProvider, container, async context => {
        const secretProvider = context.container.get(SecretProvider);
        const accountName = await secretProvider.getSecret(secretNames.storageAccountName);
        const accountKey = await secretProvider.getSecret(secretNames.storageAccountKey);

        const sharedKeyCredential = new SharedKeyCredential(accountName, accountKey);
        const pipeline = StorageURL.newPipeline(sharedKeyCredential);

        return new ServiceURL(`https://${accountName}.queue.core.windows.net`, pipeline);
    });
}

function setupSingletonCosmosClientProvider(container: interfaces.Container): void {
    IoC.setupSingletonProvider<CosmosClient>(iocTypeNames.CosmosClientProvider, container, async context => {
        if (process.env.COSMOS_DB_URL !== undefined && process.env.COSMOS_DB_KEY !== undefined) {
            return new CosmosClient({ endpoint: process.env.COSMOS_DB_URL, auth: { masterKey: process.env.COSMOS_DB_KEY } });
        } else {
            const secretProvider = context.container.get(SecretProvider);
            const cosmosDbUrl = await secretProvider.getSecret(secretNames.cosmosDbUrl);
            const cosmosDbKey = await secretProvider.getSecret(secretNames.cosmosDbKey);

            return new CosmosClient({ endpoint: cosmosDbUrl, auth: { masterKey: cosmosDbKey } });
        }
    });
}<|MERGE_RESOLUTION|>--- conflicted
+++ resolved
@@ -83,11 +83,6 @@
         const accountName = await secretProvider.getSecret(secretNames.storageAccountName);
         const accountKey = await secretProvider.getSecret(secretNames.storageAccountKey);
 
-<<<<<<< HEAD
-        const accountKey = await secretProvider.getSecret(secretNames.storageAccountKey);
-
-=======
->>>>>>> 9b8cc62b
         const sharedKeyCredential = new SharedKeyCredentialBlob(accountName, accountKey);
 
         return new BlobServiceClient(`https://${accountName}.blob.core.windows.net`, sharedKeyCredential);
