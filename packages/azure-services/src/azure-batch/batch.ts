--- conflicted
+++ resolved
@@ -180,13 +180,8 @@
         };
     }
 
-<<<<<<< HEAD
     private async getSucceededTaskList(jobId: string): Promise<CloudTask[]> {
         const filterClause = `state eq 'completed' and executionInfo/result eq 'success'`;
-=======
-    private async getPendingTaskList(jobId: string): Promise<CloudTask[]> {
-        const filterClause = `state ne 'completed'`;
->>>>>>> 37ca68c7
 
         return this.getTaskList(jobId, { filter: filterClause });
     }
