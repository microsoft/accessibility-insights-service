--- conflicted
+++ resolved
@@ -2,11 +2,7 @@
 // Licensed under the MIT License.
 // tslint:disable: no-submodule-imports
 import { BatchServiceModels } from '@azure/batch';
-<<<<<<< HEAD
 import { CloudJob, CloudTask, JobListOptions, OutputFile, TaskListOptions } from '@azure/batch/esm/models';
-=======
-import { OutputFile } from '@azure/batch/esm/models';
->>>>>>> 5e7e556a
 import { System } from 'common';
 import * as crypto from 'crypto';
 import { inject, injectable } from 'inversify';
