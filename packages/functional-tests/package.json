--- conflicted
+++ resolved
@@ -46,12 +46,7 @@
         "storage-documents": "1.0.0",
         "chai": "^4.2.0",
         "yargs": "15.1.0",
-<<<<<<< HEAD
-        "@azure/cosmos": "^3.6.2",
-        "dotenv": "^6.2.0"
-=======
         "@azure/cosmos": "^2.1.2",
         "dotenv": "^8.2.0"
->>>>>>> 5cfed01c
     }
 }