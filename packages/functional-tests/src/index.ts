--- conflicted
+++ resolved
@@ -1,16 +1,10 @@
 // Copyright (c) Microsoft Corporation. All rights reserved.
 // Licensed under the MIT License.
-<<<<<<< HEAD
 export { TestEnvironment } from './common-types';
 export { ScanStatusTestGroup } from './test-groups/scan-status-test-group';
 export { FunctionalTestGroup } from './test-groups/functional-test-group';
 export { TestGroupData, TestContextData } from './test-group-data';
 export { TestGroupName, TestGroupConstructor, functionalTestGroupTypes } from './functional-test-group-types';
 export { TestRunner } from './runner/test-runner';
-=======
-export * from './common-types';
-export { RestApiTestGroup } from './test-groups/rest-api-test-group';
-export { FunctionalTestGroup } from './test-groups/functional-test-group';
-export { TestRunner } from './runner/test-runner';
 export { test } from './test-decorator';
->>>>>>> b18242e3
+export * from './common-types';