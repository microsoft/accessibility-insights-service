// Copyright (c) Microsoft Corporation. All rights reserved.
// Licensed under the MIT License.
import 'reflect-metadata';

import { GuidGenerator } from 'common';
import { Logger } from 'logger';
import { IMock, It, Mock, Times } from 'typemoq';
import { TestEnvironment } from '../common-types';
import { test } from '../test-decorator';
import { TestRunner } from './test-runner';

// tslint:disable: no-unsafe-any

<<<<<<< HEAD
class TestGroupWithContext {
    public var1: string = 'some value';

    @test(TestEnvironment.all)
    public async test(): Promise<void> {
        expect(this.var1).toBeDefined();
        expect(this.var1).toEqual('some value');
    }
}

class TestGroupStub {
=======
class TestGroupAStub {
>>>>>>> b18242e3
    @test(TestEnvironment.insider)
    public async testA(): Promise<void> {
        throw new Error('Error while invoked test A');
    }

    public testB(): void {
        console.log('Invoked test B');
    }

    @test(TestEnvironment.all)
    public testC(): void {
        console.log('Invoked test C');
    }

    @test(TestEnvironment.canary)
    public testD(): void {
        console.log('Invoked test D');
    }
}

class TestGroupBStub {
    @test(TestEnvironment.all)
    public testE(): void {
        console.log('Invoked test E');
    }
}

describe(TestRunner, () => {
    const runId = 'run id';
    const releaseId = 'release id';
    let testContainerA: TestGroupAStub;
    let testContainerB: TestGroupBStub;
    let testContainerAName: string;
    let testContainerBName: string;
    let testRunner: TestRunner;
    let loggerMock: IMock<Logger>;
    let guidGeneratorMock: IMock<GuidGenerator>;

    beforeEach(() => {
        testContainerA = new TestGroupAStub();
        testContainerB = new TestGroupBStub();
        testContainerAName = testContainerA.constructor.name;
        testContainerBName = testContainerB.constructor.name;
        loggerMock = Mock.ofType();
<<<<<<< HEAD
        testRunner = new TestRunner();
        testRunner.setLogger(loggerMock.object);
=======

        guidGeneratorMock = Mock.ofType<GuidGenerator>();
        guidGeneratorMock.setup(g => g.createGuid()).returns(() => runId);

        testRunner = new TestRunner(loggerMock.object, guidGeneratorMock.object);
>>>>>>> b18242e3
    });

    afterEach(() => {
        loggerMock.verifyAll();
    });

    it('run all tests', async () => {
        loggerMock.setup(o => o.trackEvent('FunctionalTest', It.isAny())).verifiable(Times.exactly(5));
        loggerMock
            .setup(o =>
                o.trackEvent('FunctionalTest', {
                    runId: runId,
                    releaseId: releaseId,
                    environment: 'canary',
                    testContainer: testContainerAName,
                    testName: 'testC',
                    result: 'pass',
                }),
            )
            .verifiable(Times.once());
        loggerMock
            .setup(o =>
                o.trackEvent('FunctionalTest', {
                    runId: runId,
                    releaseId: releaseId,
                    environment: 'canary',
                    testContainer: testContainerAName,
                    testName: 'testD',
                    result: 'pass',
                }),
            )
            .verifiable(Times.once());
        loggerMock
            .setup(o =>
                o.trackEvent('FunctionalTest', {
                    runId: runId,
                    releaseId: releaseId,
                    environment: 'canary',
                    testContainer: testContainerAName,
                    result: 'pass',
                }),
            )
            .verifiable(Times.once());

        loggerMock
            .setup(o =>
                o.trackEvent('FunctionalTest', {
                    runId: runId,
                    releaseId: releaseId,
                    environment: 'canary',
                    testContainer: testContainerBName,
                    testName: 'testE',
                    result: 'pass',
                }),
            )
            .verifiable(Times.once());
        loggerMock
            .setup(o =>
                o.trackEvent('FunctionalTest', {
                    runId: runId,
                    releaseId: releaseId,
                    environment: 'canary',
                    testContainer: testContainerBName,
                    result: 'pass',
                }),
            )
            .verifiable(Times.once());

        await testRunner.runAll([testContainerA, testContainerB], TestEnvironment.canary, releaseId);
    });

    it('run tests for the given environment only', async () => {
        loggerMock.setup(o => o.trackEvent('FunctionalTest', It.isAny())).verifiable(Times.exactly(3));
        loggerMock
            .setup(o =>
                o.trackEvent('FunctionalTest', {
                    runId: runId,
                    releaseId: releaseId,
                    environment: 'canary',
                    testContainer: testContainerAName,
                    testName: 'testC',
                    result: 'pass',
                }),
            )
            .verifiable(Times.once());
        loggerMock
            .setup(o =>
                o.trackEvent('FunctionalTest', {
                    runId: runId,
                    releaseId: releaseId,
                    environment: 'canary',
                    testContainer: testContainerAName,
                    testName: 'testD',
                    result: 'pass',
                }),
            )
            .verifiable(Times.once());
        loggerMock
            .setup(o =>
                o.trackEvent('FunctionalTest', {
                    runId: runId,
                    releaseId: releaseId,
                    environment: 'canary',
                    testContainer: testContainerAName,
                    result: 'pass',
                }),
            )
            .verifiable(Times.once());

        await testRunner.run(testContainerA, TestEnvironment.canary, releaseId);
    });

    it('handle test exception', async () => {
        loggerMock.setup(o => o.trackEvent('FunctionalTest', It.isAny())).verifiable(Times.exactly(3));
        loggerMock
            .setup(o =>
                o.trackEvent('FunctionalTest', {
                    runId: runId,
                    releaseId: releaseId,
                    environment: 'insider',
                    testContainer: testContainerAName,
                    testName: 'testA',
                    result: 'fail',
                    error: 'Error while invoked test A',
                }),
            )
            .verifiable(Times.once());
        loggerMock
            .setup(o =>
                o.trackEvent('FunctionalTest', {
                    runId: runId,
                    releaseId: releaseId,
                    environment: 'insider',
                    testContainer: testContainerAName,
                    testName: 'testC',
                    result: 'pass',
                }),
            )
            .verifiable(Times.once());
        loggerMock
            .setup(o =>
                o.trackEvent('FunctionalTest', {
                    runId: runId,
                    releaseId: releaseId,
                    environment: 'insider',
                    testContainer: testContainerAName,
                    result: 'fail',
                }),
            )
            .verifiable(Times.once());

        await testRunner.run(testContainerA, TestEnvironment.insider, releaseId);
    });

    it('Runs test with correct context', async () => {
        const testContainerWithContext: TestGroupWithContext = new TestGroupWithContext();
        testContainerName = testContainerWithContext.constructor.name;
        loggerMock
            .setup(o =>
                o.log(`[E2E] Test ${testContainerName}.test pass`, LogLevel.info, {
                    source: 'e2e',
                    testContainer: testContainerName,
                    testName: 'test',
                    environment: 'all',
                    result: 'pass',
                }),
            )
            .verifiable(Times.once());
        loggerMock
            .setup(o =>
                o.log(`[E2E] Test container ${testContainerName} pass`, LogLevel.info, {
                    source: 'e2e',
                    testContainer: testContainerName,
                    environment: 'all',
                    result: 'pass',
                }),
            )
            .verifiable(Times.once());

        await testRunner.run(testContainerWithContext, TestEnvironment.all);
    });
});<|MERGE_RESOLUTION|>--- conflicted
+++ resolved
@@ -3,7 +3,7 @@
 import 'reflect-metadata';
 
 import { GuidGenerator } from 'common';
-import { Logger } from 'logger';
+import { Logger, LogLevel } from 'logger';
 import { IMock, It, Mock, Times } from 'typemoq';
 import { TestEnvironment } from '../common-types';
 import { test } from '../test-decorator';
@@ -11,7 +11,6 @@
 
 // tslint:disable: no-unsafe-any
 
-<<<<<<< HEAD
 class TestGroupWithContext {
     public var1: string = 'some value';
 
@@ -22,10 +21,7 @@
     }
 }
 
-class TestGroupStub {
-=======
 class TestGroupAStub {
->>>>>>> b18242e3
     @test(TestEnvironment.insider)
     public async testA(): Promise<void> {
         throw new Error('Error while invoked test A');
@@ -70,16 +66,12 @@
         testContainerAName = testContainerA.constructor.name;
         testContainerBName = testContainerB.constructor.name;
         loggerMock = Mock.ofType();
-<<<<<<< HEAD
-        testRunner = new TestRunner();
-        testRunner.setLogger(loggerMock.object);
-=======
 
         guidGeneratorMock = Mock.ofType<GuidGenerator>();
         guidGeneratorMock.setup(g => g.createGuid()).returns(() => runId);
 
-        testRunner = new TestRunner(loggerMock.object, guidGeneratorMock.object);
->>>>>>> b18242e3
+        testRunner = new TestRunner(guidGeneratorMock.object);
+        testRunner.setLogger(loggerMock.object);
     });
 
     afterEach(() => {
@@ -236,29 +228,31 @@
 
     it('Runs test with correct context', async () => {
         const testContainerWithContext: TestGroupWithContext = new TestGroupWithContext();
-        testContainerName = testContainerWithContext.constructor.name;
-        loggerMock
-            .setup(o =>
-                o.log(`[E2E] Test ${testContainerName}.test pass`, LogLevel.info, {
-                    source: 'e2e',
+        const testContainerName = testContainerWithContext.constructor.name;
+        loggerMock
+            .setup(o =>
+                o.trackEvent('FunctionalTest', {
+                    runId: runId,
+                    releaseId: releaseId,
+                    environment: 'all',
                     testContainer: testContainerName,
                     testName: 'test',
+                    result: 'pass',
+                }),
+            )
+            .verifiable(Times.once());
+        loggerMock
+            .setup(o =>
+                o.trackEvent('FunctionalTest', {
+                    runId: runId,
+                    releaseId: releaseId,
                     environment: 'all',
-                    result: 'pass',
-                }),
-            )
-            .verifiable(Times.once());
-        loggerMock
-            .setup(o =>
-                o.log(`[E2E] Test container ${testContainerName} pass`, LogLevel.info, {
-                    source: 'e2e',
                     testContainer: testContainerName,
-                    environment: 'all',
-                    result: 'pass',
-                }),
-            )
-            .verifiable(Times.once());
-
-        await testRunner.run(testContainerWithContext, TestEnvironment.all);
+                    result: 'pass',
+                }),
+            )
+            .verifiable(Times.once());
+
+        await testRunner.run(testContainerWithContext, TestEnvironment.all, releaseId);
     });
 });