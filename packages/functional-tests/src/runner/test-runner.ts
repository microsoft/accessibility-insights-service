// Copyright (c) Microsoft Corporation. All rights reserved.
// Licensed under the MIT License.
import 'reflect-metadata';

<<<<<<< HEAD
import { inject, injectable } from 'inversify';
import { Logger, LogLevel } from 'logger';
import { LogSource, TestDefinition, TestEnvironment, TestResult } from '../common-types';
=======
import { GuidGenerator } from 'common';
import { inject } from 'inversify';
import { Logger } from 'logger';
import { TestDefinition, TestEnvironment, TestResult } from '../common-types';
>>>>>>> b18242e3
import { getDefinedTestsMetadata } from '../test-decorator';

// tslint:disable: no-any no-unsafe-any

export interface TestRunLogProperties {
    runId: string;
    releaseId: string;
    environment: string;
    testContainer: string;
    testName: string;
    result: TestResult;
    error?: string;
}

export interface TestContainerLogProperties {
    runId: string;
    releaseId: string;
    environment: string;
    testContainer: string;
    result: TestResult;
}

@injectable()
export class TestRunner {
<<<<<<< HEAD
    private logger: Logger;

    public setLogger(logger: Logger): void {
        this.logger = logger;
    }

    public async run(testContainer: object, env: TestEnvironment): Promise<void> {
        if (this.logger === undefined) {
            throw new Error('No logger set');
        }

=======
    public constructor(
        @inject(Logger) private readonly logger: Logger,
        @inject(GuidGenerator) private readonly guidGenerator: GuidGenerator,
    ) {}

    public async runAll(testContainers: object[], env: TestEnvironment, releaseId: string, runId?: string): Promise<void> {
        const currentRunId = runId !== undefined ? runId : this.guidGenerator.createGuid();
        await Promise.all(testContainers.map(async testContainer => this.run(testContainer, env, releaseId, currentRunId)));
    }

    public async run(testContainer: object, env: TestEnvironment, releaseId: string, runId?: string): Promise<void> {
        const currentRunId = runId !== undefined ? runId : this.guidGenerator.createGuid();
>>>>>>> b18242e3
        const definedTests = getDefinedTestsMetadata(testContainer);
        // tslint:disable-next-line: no-bitwise
        const targetedTests = definedTests.filter(definedTest => definedTest.environments & env);
        let containerPass = true;
        await Promise.all(
            targetedTests.map(async targetedTest => {
<<<<<<< HEAD
                const testPass = await this.runTest(targetedTest, env, testContainer);
=======
                const testPass = await this.runTest(targetedTest, env, releaseId, currentRunId);
>>>>>>> b18242e3
                containerPass = containerPass && testPass;
            }),
        );

        const testContainerName = testContainer.constructor.name;
        this.log({
            runId: currentRunId,
            releaseId: releaseId,
            environment: TestEnvironment[env],
            testContainer: testContainerName,
            result: containerPass ? 'pass' : 'fail',
        });
    }

<<<<<<< HEAD
    private async runTest(testDefinition: TestDefinition, env: TestEnvironment, testContainer: object): Promise<boolean> {
=======
    private async runTest(testDefinition: TestDefinition, env: TestEnvironment, releaseId: string, runId: string): Promise<boolean> {
>>>>>>> b18242e3
        try {
            await Promise.resolve(testDefinition.testImplFunc.call(testContainer));

            this.log({
                runId: runId,
                releaseId: releaseId,
                environment: TestEnvironment[env],
                testContainer: testDefinition.testContainer,
                testName: testDefinition.testName,
                result: 'pass',
            });

            return true;
        } catch (error) {
            this.log({
                runId: runId,
                releaseId: releaseId,
                environment: TestEnvironment[env],
                testContainer: testDefinition.testContainer,
                testName: testDefinition.testName,
                result: 'fail',
                error: error.message !== undefined ? error.message : error,
            });

            return false;
        }
    }

    private log(properties: TestRunLogProperties | TestContainerLogProperties): void {
        this.logger.trackEvent('FunctionalTest', {
            ...properties,
        });
    }
}<|MERGE_RESOLUTION|>--- conflicted
+++ resolved
@@ -2,16 +2,10 @@
 // Licensed under the MIT License.
 import 'reflect-metadata';
 
-<<<<<<< HEAD
+import { GuidGenerator } from 'common';
 import { inject, injectable } from 'inversify';
-import { Logger, LogLevel } from 'logger';
-import { LogSource, TestDefinition, TestEnvironment, TestResult } from '../common-types';
-=======
-import { GuidGenerator } from 'common';
-import { inject } from 'inversify';
 import { Logger } from 'logger';
 import { TestDefinition, TestEnvironment, TestResult } from '../common-types';
->>>>>>> b18242e3
 import { getDefinedTestsMetadata } from '../test-decorator';
 
 // tslint:disable: no-any no-unsafe-any
@@ -36,23 +30,13 @@
 
 @injectable()
 export class TestRunner {
-<<<<<<< HEAD
     private logger: Logger;
+
+    public constructor(@inject(GuidGenerator) private readonly guidGenerator: GuidGenerator) {}
 
     public setLogger(logger: Logger): void {
         this.logger = logger;
     }
-
-    public async run(testContainer: object, env: TestEnvironment): Promise<void> {
-        if (this.logger === undefined) {
-            throw new Error('No logger set');
-        }
-
-=======
-    public constructor(
-        @inject(Logger) private readonly logger: Logger,
-        @inject(GuidGenerator) private readonly guidGenerator: GuidGenerator,
-    ) {}
 
     public async runAll(testContainers: object[], env: TestEnvironment, releaseId: string, runId?: string): Promise<void> {
         const currentRunId = runId !== undefined ? runId : this.guidGenerator.createGuid();
@@ -60,19 +44,19 @@
     }
 
     public async run(testContainer: object, env: TestEnvironment, releaseId: string, runId?: string): Promise<void> {
+        if (this.logger === undefined) {
+            throw new Error('No logger set');
+        }
+
         const currentRunId = runId !== undefined ? runId : this.guidGenerator.createGuid();
->>>>>>> b18242e3
         const definedTests = getDefinedTestsMetadata(testContainer);
         // tslint:disable-next-line: no-bitwise
         const targetedTests = definedTests.filter(definedTest => definedTest.environments & env);
         let containerPass = true;
         await Promise.all(
             targetedTests.map(async targetedTest => {
-<<<<<<< HEAD
-                const testPass = await this.runTest(targetedTest, env, testContainer);
-=======
-                const testPass = await this.runTest(targetedTest, env, releaseId, currentRunId);
->>>>>>> b18242e3
+                const testPass = await this.runTest(targetedTest, env, testContainer, releaseId, currentRunId);
+
                 containerPass = containerPass && testPass;
             }),
         );
@@ -87,11 +71,13 @@
         });
     }
 
-<<<<<<< HEAD
-    private async runTest(testDefinition: TestDefinition, env: TestEnvironment, testContainer: object): Promise<boolean> {
-=======
-    private async runTest(testDefinition: TestDefinition, env: TestEnvironment, releaseId: string, runId: string): Promise<boolean> {
->>>>>>> b18242e3
+    private async runTest(
+        testDefinition: TestDefinition,
+        env: TestEnvironment,
+        testContainer: object,
+        releaseId: string,
+        runId: string,
+    ): Promise<boolean> {
         try {
             await Promise.resolve(testDefinition.testImplFunc.call(testContainer));
 
