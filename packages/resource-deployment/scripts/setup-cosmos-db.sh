#!/bin/bash

# Copyright (c) Microsoft Corporation. All rights reserved.
# Licensed under the MIT License.

# shellcheck disable=SC1090

set -eo pipefail

export cosmosAccountName
export resourceGroupName

createCosmosAccount() {
    echo "[setup-cosmos-db] Creating Cosmos DB account..."
    resources=$(az group deployment create --resource-group "$resourceGroupName" --template-file "${0%/*}/../templates/cosmos-db.template.json" --parameters "${0%/*}/../templates/cosmos-db.parameters.json" --query "properties.outputResources[].id" -o tsv)

    export resourceName
    . "${0%/*}/get-resource-name-from-resource-paths.sh" -p "Microsoft.DocumentDB/databaseAccounts" -r "$resources"
    cosmosAccountName="$resourceName"

    echo "[setup-cosmos-db] Successfully created Cosmos DB account '$cosmosAccountName'"
}

createCosmosCollection() {
    local collectionName=$1
    local dbName=$2
    local ttl=$3
    local throughput=$4

    if [[ -z $ttl ]]; then
        ttl=-1
    fi

    echo "[setup-cosmos-db] Checking if collection '$collectionName' exists in db '$dbName' of cosmosAccount '$cosmosAccountName' in resource group '$resourceGroupName'"
    collectionExists=$(az cosmosdb collection exists --collection-name "$collectionName" --db-name "$dbName" --name "$cosmosAccountName" --resource-group-name "$resourceGroupName")

    if [ "$collectionExists" = true ]; then
        echo "[setup-cosmos-db] Collection '$collectionName' already exists"
    else
<<<<<<< HEAD
        echo "[setup-cosmos-db] Creating DB collection '$collectionName'"
        az cosmosdb collection create --collection-name "$collectionName" --db-name "$dbName" --name "$cosmosAccountName" --resource-group-name "$resourceGroupName" --partition-key-path "/partitionKey" --throughput 100000 --default-ttl "$ttl" 1>/dev/null
        echo "[setup-cosmos-db] Successfully created DB collection '$collectionName'"
=======
        echo "Creating DB collection '$collectionName'"
        az cosmosdb collection create --collection-name "$collectionName" --db-name "$dbName" --name "$cosmosAccountName" --resource-group-name "$resourceGroupName" --partition-key-path "/partitionKey" --throughput "$throughput" --default-ttl "$ttl" 1>/dev/null
        echo "Successfully created DB collection '$collectionName'"
>>>>>>> 7abafacb
    fi
}

createCosmosDatabase() {
    local dbName=$1

    echo "[setup-cosmos-db] Checking if database '$dbName' exists in Cosmos account '$cosmosAccountName' in resource group '$resourceGroupName'"
    databaseExists=$(az cosmosdb database exists --db-name "$dbName" --name "$cosmosAccountName" --resource-group-name "$resourceGroupName")

    if [ "$databaseExists" = true ]; then
        echo "[setup-cosmos-db] Database '$dbName' already exists"
    else
        echo "[setup-cosmos-db] Creating Cosmos DB '$dbName'"
        az cosmosdb database create --db-name "$dbName" --name "$cosmosAccountName" --resource-group-name "$resourceGroupName" 1>/dev/null
        echo "[setup-cosmos-db] Successfully created Cosmos DB '$dbName'"
    fi
}

exitWithUsageInfo() {
    echo "
Usage: $0 \
-r <resource group> \
-e <environment>
"
    exit 1
}

# Read script arguments
while getopts ":r:e:" option; do
    case $option in
    r) resourceGroupName=${OPTARG} ;;
    e) environment=${OPTARG} ;;
    *) exitWithUsageInfo ;;
    esac
done

# Print script usage help
if [ -z $resourceGroupName ] || [ -z $environment ]; then
    exitWithUsageInfo
fi

createCosmosAccount

scannerDbName="scanner"
onDemandScannerDbName="onDemandScanner"

createCosmosDatabase "$scannerDbName"
createCosmosDatabase "$onDemandScannerDbName"

# Increase throughput for below collection only in case of prod
# Refer to https://docs.microsoft.com/en-us/azure/cosmos-db/time-to-live for item TTL scenarios
if [ $environment = "prod" ]; then
    createCosmosCollection "a11yIssues" "$scannerDbName" "-1" "25000"
    createCosmosCollection "scanRuns" "$onDemandScannerDbName" "2592000" "100000"        # 30 days
    createCosmosCollection "scanBatchRequests" "$onDemandScannerDbName" "604800" "25000" # 7 days
    createCosmosCollection "scanRequests" "$onDemandScannerDbName" "604800" "25000"      # 7 days

else
    createCosmosCollection "a11yIssues" "$scannerDbName" "-1" "10000"
    createCosmosCollection "scanRuns" "$onDemandScannerDbName" "2592000" "10000"         # 30 days
    createCosmosCollection "scanBatchRequests" "$onDemandScannerDbName" "604800" "10000" # 7 days
    createCosmosCollection "scanRequests" "$onDemandScannerDbName" "604800" "10000"      # 7 days
fi<|MERGE_RESOLUTION|>--- conflicted
+++ resolved
@@ -37,15 +37,9 @@
     if [ "$collectionExists" = true ]; then
         echo "[setup-cosmos-db] Collection '$collectionName' already exists"
     else
-<<<<<<< HEAD
         echo "[setup-cosmos-db] Creating DB collection '$collectionName'"
-        az cosmosdb collection create --collection-name "$collectionName" --db-name "$dbName" --name "$cosmosAccountName" --resource-group-name "$resourceGroupName" --partition-key-path "/partitionKey" --throughput 100000 --default-ttl "$ttl" 1>/dev/null
-        echo "[setup-cosmos-db] Successfully created DB collection '$collectionName'"
-=======
-        echo "Creating DB collection '$collectionName'"
         az cosmosdb collection create --collection-name "$collectionName" --db-name "$dbName" --name "$cosmosAccountName" --resource-group-name "$resourceGroupName" --partition-key-path "/partitionKey" --throughput "$throughput" --default-ttl "$ttl" 1>/dev/null
         echo "Successfully created DB collection '$collectionName'"
->>>>>>> 7abafacb
     fi
 }
 
