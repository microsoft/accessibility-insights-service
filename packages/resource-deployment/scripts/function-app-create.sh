--- conflicted
+++ resolved
@@ -18,12 +18,8 @@
 
 exitWithUsageInfo() {
     echo "
-<<<<<<< HEAD
-Usage: $0 -r <resource group> -e <environment> -k <the keyVault azure function app needs access to> \
+Usage: $0 -r <resource group> -c <client id> -e <environment> -k <the keyVault azure function app needs access to> \
 -d <path to drop folder. Will use '$dropFolder' folder relative to current working directory>
-=======
-Usage: $0 -r <resource group> -c <client id> -e <environment> -k <the keyVault azure function app needs access to>
->>>>>>> a821ceb6
 "
     exit 1
 }
@@ -76,11 +72,7 @@
 templateFilePath="${0%/*}/../templates/function-app-template.json"
 
 # Read script arguments
-<<<<<<< HEAD
-while getopts "r:e:k:d" option; do
-=======
-while getopts "r:c:e:k:" option; do
->>>>>>> a821ceb6
+while getopts "r:c:e:k:d:" option; do
     case $option in
     r) resourceGroupName=${OPTARG} ;;
     c) clientId=${OPTARG} ;;
