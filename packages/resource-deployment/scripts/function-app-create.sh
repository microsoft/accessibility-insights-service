--- conflicted
+++ resolved
@@ -85,24 +85,17 @@
     # Run function tool with retries due to app service warm up time delay
     local isPublished=false
     end=$((SECONDS + 120))
-<<<<<<< HEAD
-    while [ $SECONDS -le $end ]; do
-         func azure functionapp publish $functionAppName --node || true
-        if [ $? -eq 0 ]; then
-            break
-=======
     while [ $SECONDS -le $end ] && [ "$isPublished" = false ]; do
         {
             isPublished=true
             func azure functionapp publish $functionAppName --node
         } || {
-            echo "failed to publish, retrying..."
+            echo "Failed to publish, retrying..."
             isPublished=false
         }
 
         if [ "$isPublished" = false ]; then
             sleep 5
->>>>>>> a4b44a2a
         fi
     done
 
