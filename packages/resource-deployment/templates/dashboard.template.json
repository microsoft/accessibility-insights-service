--- conflicted
+++ resolved
@@ -850,11 +850,7 @@
                                 "position": {
                                     "x": 0,
                                     "y": 14,
-<<<<<<< HEAD
                                     "colSpan": 12,
-=======
-                                    "colSpan": 11,
->>>>>>> 7f4a446b
                                     "rowSpan": 4
                                 },
                                 "metadata": {
@@ -944,7 +940,6 @@
                                                             "resourceMetadata": {
                                                                 "id": "[variables('appInsightsResourceId')]"
                                                             },
-<<<<<<< HEAD
                                                             "name": "customEvents/custom/scanRequestNotificationsStarted",
                                                             "aggregationType": 1,
                                                             "namespace": "microsoft.insights/components/kusto",
@@ -961,13 +956,6 @@
                                                             "namespace": "microsoft.insights/components/kusto",
                                                             "metricVisualization": {
                                                                 "displayName": "scanRequestNotificationsCompleted"
-=======
-                                                            "name": "customEvents/custom/scanRequestNotificationsSucceeded",
-                                                            "aggregationType": 1,
-                                                            "namespace": "microsoft.insights/components/kusto",
-                                                            "metricVisualization": {
-                                                                "displayName": "scanRequestNotificationsSucceeded"
->>>>>>> 7f4a446b
                                                             }
                                                         },
                                                         {
@@ -1011,15 +999,9 @@
                             },
                             "9": {
                                 "position": {
-<<<<<<< HEAD
                                     "x": 13,
                                     "y": 14,
                                     "colSpan": 8,
-=======
-                                    "x": 12,
-                                    "y": 14,
-                                    "colSpan": 9,
->>>>>>> 7f4a446b
                                     "rowSpan": 4
                                 },
                                 "metadata": {
@@ -1136,11 +1118,7 @@
                                                             }
                                                         }
                                                     ],
-<<<<<<< HEAD
                                                     "title": "Received Scan Request States",
-=======
-                                                    "title": "Scan Request Count Accepted vs Rejected",
->>>>>>> 7f4a446b
                                                     "titleKind": 2,
                                                     "visualization": {
                                                         "chartType": 2,
@@ -1202,7 +1180,6 @@
                                                             "isVisible": true,
                                                             "position": 2,
                                                             "hideSubtitle": false
-<<<<<<< HEAD
                                                         },
                                                         "axisVisualization": {
                                                             "x": {
@@ -1254,8 +1231,6 @@
                                                             "metricVisualization": {
                                                                 "displayName": "startedScanTasks"
                                                             }
-=======
->>>>>>> 7f4a446b
                                                         },
                                                         "axisVisualization": {
                                                             "x": {
@@ -1301,7 +1276,6 @@
                                                             "resourceMetadata": {
                                                                 "id": "[variables('appInsightsResourceId')]"
                                                             },
-<<<<<<< HEAD
                                                             "name": "completedScanTasks",
                                                             "aggregationType": 1,
                                                             "namespace": "azure.applicationinsights",
@@ -1314,9 +1288,6 @@
                                                                 "id": "[variables('appInsightsResourceId')]"
                                                             },
                                                             "name": "failedScanTasks",
-=======
-                                                            "name": "customEvents/count",
->>>>>>> 7f4a446b
                                                             "aggregationType": 1,
                                                             "namespace": "azure.applicationinsights",
                                                             "metricVisualization": {
@@ -1407,7 +1378,6 @@
                                                             "aggregationType": 4,
                                                             "namespace": "microsoft.insights/components/kusto",
                                                             "metricVisualization": {
-<<<<<<< HEAD
                                                                 "displayName": "scanExecutionTime",
                                                                 "color": "#917edb"
                                                             }
@@ -1437,104 +1407,6 @@
                                                             }
                                                         }
                                                     ],
-=======
-                                                                "displayName": "Events"
-                                                            }
-                                                        }
-                                                    ],
-                                                    "title": "Batch Scan Task Count Succeeded vs Completed",
-                                                    "titleKind": 2,
-                                                    "visualization": {
-                                                        "chartType": 2,
-                                                        "legendVisualization": {
-                                                            "isVisible": true,
-                                                            "position": 2,
-                                                            "hideSubtitle": true
-                                                        },
-                                                        "axisVisualization": {
-                                                            "x": {
-                                                                "isVisible": true,
-                                                                "axisType": 2
-                                                            },
-                                                            "y": {
-                                                                "isVisible": true,
-                                                                "axisType": 1
-                                                            }
-                                                        },
-                                                        "disablePinning": true
-                                                    },
-                                                    "grouping": {
-                                                        "dimension": "customEvent/name",
-                                                        "sort": 2,
-                                                        "top": 3
-                                                    }
-                                                },
-                                                "version": 2
-                                            }
-                                        }
-                                    },
-                                    "filters": {
-                                        "customEvent/name": {
-                                            "model": {
-                                                "operator": "equals",
-                                                "values": ["ScanTaskFailed", "ScanTaskCompleted", "ScanTaskSucceeded"]
-                                            }
-                                        }
-                                    }
-                                }
-                            },
-                            "11": {
-                                "position": {
-                                    "x": 11,
-                                    "y": 19,
-                                    "colSpan": 10,
-                                    "rowSpan": 4
-                                },
-                                "metadata": {
-                                    "inputs": [
-                                        {
-                                            "name": "options",
-                                            "value": {
-                                                "chart": {
-                                                    "metrics": [
-                                                        {
-                                                            "resourceMetadata": {
-                                                                "id": "[variables('appInsightsResourceId')]"
-                                                            },
-                                                            "name": "customEvents/custom/scanExecutionTime",
-                                                            "aggregationType": 4,
-                                                            "namespace": "microsoft.insights/components/kusto",
-                                                            "metricVisualization": {
-                                                                "displayName": "scanExecutionTime",
-                                                                "color": "#917edb"
-                                                            }
-                                                        },
-                                                        {
-                                                            "resourceMetadata": {
-                                                                "id": "[variables('appInsightsResourceId')]"
-                                                            },
-                                                            "name": "customEvents/custom/scanWaitTime",
-                                                            "aggregationType": 4,
-                                                            "namespace": "microsoft.insights/components/kusto",
-                                                            "metricVisualization": {
-                                                                "displayName": "scanWaitTime",
-                                                                "color": "#e86e58"
-                                                            }
-                                                        },
-                                                        {
-                                                            "resourceMetadata": {
-                                                                "id": "[variables('appInsightsResourceId')]"
-                                                            },
-                                                            "name": "customEvents/custom/scanTotalTime",
-                                                            "aggregationType": 4,
-                                                            "namespace": "microsoft.insights/components/kusto",
-                                                            "metricVisualization": {
-                                                                "displayName": "scanTotalTime",
-                                                                "color": "#0078d4"
-                                                            }
-                                                        }
-                                                    ],
->>>>>>> 7f4a446b
                                                     "title": "Scan Duration (Seconds)",
                                                     "titleKind": 1,
                                                     "visualization": {
@@ -1674,7 +1546,6 @@
                                                         {
                                                             "resourceMetadata": {
                                                                 "id": "[variables('batchAccountResourceId')]"
-<<<<<<< HEAD
                                                             },
                                                             "name": "RunningNodeCount",
                                                             "aggregationType": 4,
@@ -1691,24 +1562,6 @@
                                                             "aggregationType": 4,
                                                             "namespace": "microsoft.batch/batchaccounts",
                                                             "metricVisualization": {
-=======
-                                                            },
-                                                            "name": "RunningNodeCount",
-                                                            "aggregationType": 4,
-                                                            "namespace": "microsoft.batch/batchaccounts",
-                                                            "metricVisualization": {
-                                                                "displayName": "Running Node Count"
-                                                            }
-                                                        },
-                                                        {
-                                                            "resourceMetadata": {
-                                                                "id": "[variables('batchAccountResourceId')]"
-                                                            },
-                                                            "name": "StartTaskFailedNodeCount",
-                                                            "aggregationType": 4,
-                                                            "namespace": "microsoft.batch/batchaccounts",
-                                                            "metricVisualization": {
->>>>>>> 7f4a446b
                                                                 "displayName": "Start Task Failed Node Count"
                                                             }
                                                         },
@@ -1916,11 +1769,7 @@
                                                             }
                                                         }
                                                     ],
-<<<<<<< HEAD
                                                     "title": "Task States",
-=======
-                                                    "title": "Task states",
->>>>>>> 7f4a446b
                                                     "titleKind": 2,
                                                     "visualization": {
                                                         "chartType": 2,
@@ -1992,11 +1841,7 @@
                                                             }
                                                         }
                                                     ],
-<<<<<<< HEAD
                                                     "title": "Batch Account Task States",
-=======
-                                                    "title": "Batch Account Task states",
->>>>>>> 7f4a446b
                                                     "titleKind": 2,
                                                     "visualization": {
                                                         "chartType": 2,
