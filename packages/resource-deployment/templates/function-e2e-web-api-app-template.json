--- conflicted
+++ resolved
@@ -73,13 +73,6 @@
                             "value": "node"
                         },
                         {
-<<<<<<< HEAD
-                            "name": "WEBSITE_NODE_DEFAULT_VERSION",
-                            "value": "~20"
-                        },
-                        {
-=======
->>>>>>> f915ce58
                             "name": "FUNCTIONS_EXTENSION_VERSION",
                             "value": "~4"
                         },
