--- conflicted
+++ resolved
@@ -483,11 +483,7 @@
 
         function setupVerifiableGetQueueMessagesCall(messages: Message[]): void {
             queueMock
-<<<<<<< HEAD
-                .setup(q => q.getMessages(storageConfigStub.scanQueue, poolLoadSnapshot.tasksIncrementCountPerInterval))
-=======
-                .setup(q => q.getMessagesWithTotalCount(poolLoadSnapshot.tasksIncrementCountPerInterval))
->>>>>>> fda84640
+                .setup(q => q.getMessagesWithTotalCount(storageConfigStub.scanQueue, poolLoadSnapshot.tasksIncrementCountPerInterval))
                 .returns(async () => Promise.resolve(messages))
                 .verifiable(Times.once());
         }
