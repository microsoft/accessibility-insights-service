// Copyright (c) Microsoft Corporation. All rights reserved.
// Licensed under the MIT License.
const path = require('path');
const webpack = require('webpack');

const ForkTsCheckerWebpackPlugin = require('fork-ts-checker-webpack-plugin');
const copyWebpackPlugin = require('copy-webpack-plugin');

module.exports = (env) => {
    const version = env ? env.version : 'dev';
    console.log(`Building for version : ${version}`);

    return {
        devtool: 'cheap-source-map',
        externals: ['yargs', 'applicationinsights'],
        entry: {
            ['web-api-scan-job-manager']: path.resolve('./src/index.ts'),
        },
        mode: 'development',
        module: {
            rules: [
                {
                    test: /\.ts$/,
                    use: [
                        {
                            loader: 'ts-loader',
                            options: {
                                transpileOnly: true,
                                experimentalWatchApi: true,
                            },
                        },
                    ],
                    exclude: ['/node_modules/', /\.(spec|e2e)\.ts$/],
                },
            ],
        },
        name: 'web-api-scan-job-manager',
        node: {
            __dirname: false,
        },
        output: {
            path: path.resolve('./dist'),
            filename: '[name].js',
            libraryTarget: 'commonjs2',
        },
        plugins: [
            new webpack.DefinePlugin({
                __IMAGE_VERSION__: JSON.stringify(version),
            }),
            new ForkTsCheckerWebpackPlugin(),
            new copyWebpackPlugin([
                {
                    context: './run-script',
                    from: '**/*.sh',
                    to: '',
                    ignore: ['dist/**', 'node_modules/**'],
                },
                {
                    context: '',
                    from: 'package.json',
<<<<<<< HEAD
                    to: 'docker-image-config',
=======
                    to: '',
>>>>>>> 456a34b8
                    ignore: ['dist/**', 'node_modules/**'],
                },
                {
                    context: './docker-image-config',
                    from: '.dockerignore',
<<<<<<< HEAD
                    to: 'docker-image-config',
=======
                    to: '',
>>>>>>> 456a34b8
                    ignore: ['dist/**', 'node_modules/**'],
                },
                {
                    context: './docker-image-config',
                    from: 'Dockerfile',
<<<<<<< HEAD
                    to: 'docker-image-config',
=======
                    to: '',
>>>>>>> 456a34b8
                    ignore: ['dist/**', 'node_modules/**'],
                },
            ]),
        ],
        resolve: {
            extensions: ['.ts', '.js', '.json'],
            mainFields: ['main'],
        },
        target: 'node',
    };
};<|MERGE_RESOLUTION|>--- conflicted
+++ resolved
@@ -56,33 +56,21 @@
                     ignore: ['dist/**', 'node_modules/**'],
                 },
                 {
-                    context: '',
+                    context: './docker-image-config',
                     from: 'package.json',
-<<<<<<< HEAD
-                    to: 'docker-image-config',
-=======
                     to: '',
->>>>>>> 456a34b8
                     ignore: ['dist/**', 'node_modules/**'],
                 },
                 {
                     context: './docker-image-config',
                     from: '.dockerignore',
-<<<<<<< HEAD
-                    to: 'docker-image-config',
-=======
                     to: '',
->>>>>>> 456a34b8
                     ignore: ['dist/**', 'node_modules/**'],
                 },
                 {
                     context: './docker-image-config',
                     from: 'Dockerfile',
-<<<<<<< HEAD
-                    to: 'docker-image-config',
-=======
                     to: '',
->>>>>>> 456a34b8
                     ignore: ['dist/**', 'node_modules/**'],
                 },
             ]),
