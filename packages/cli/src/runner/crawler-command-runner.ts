// Copyright (c) Microsoft Corporation. All rights reserved.
// Licensed under the MIT License.
import * as fs from 'fs';
import { inject, injectable } from 'inversify';
import { ReportDiskWriter } from '../report/report-disk-writer';
import { ScanArguments } from '../scan-arguments';
import { ConsolidatedReportGenerator } from '../report/consolidated-report-generator';
import { CrawlerParametersBuilder } from '../crawler-parameters-builder';
import { AICrawler } from '../crawler/ai-crawler';
import { CommandRunner } from './command-runner';

@injectable()
export class CrawlerCommandRunner implements CommandRunner {
    constructor(
<<<<<<< HEAD
        @inject(Crawler) private readonly crawler: Crawler<void>,
=======
        @inject(AICrawler) private readonly crawler: AICrawler,
>>>>>>> 973ef632
        @inject(CrawlerParametersBuilder) private readonly crawlerParametersBuilder: CrawlerParametersBuilder,
        @inject(ConsolidatedReportGenerator) private readonly consolidatedReportGenerator: ConsolidatedReportGenerator,
        @inject(ReportDiskWriter) private readonly reportDiskWriter: ReportDiskWriter,
        private readonly filesystem: typeof fs = fs,
    ) {}

    public async runCommand(scanArguments: ScanArguments): Promise<void> {
        if (this.canRunCommand(scanArguments) !== true) {
            return;
        }

        const crawlerRunOptions = await this.crawlerParametersBuilder.build(scanArguments);
        const scanStarted = new Date();
        const combinedScanResult = await this.crawler.crawl(crawlerRunOptions);
        const scanEnded = new Date();
        console.log('Generating summary scan report...');
        const reportContent = await this.consolidatedReportGenerator.generateReport(combinedScanResult, scanStarted, scanEnded);
        const reportLocation = this.reportDiskWriter.writeToDirectory(scanArguments.output, 'index', 'html', reportContent);
        console.log(`Summary report was saved as ${reportLocation}`);
    }

    private canRunCommand(scanArguments: ScanArguments): boolean {
        // eslint-disable-next-line security/detect-non-literal-fs-filename
        if (this.filesystem.existsSync(scanArguments.output) && !scanArguments.restart && !scanArguments.continue) {
            console.log(
                'The last scan result was found on a disk. Use --continue option to continue scan for the last URL provided, or --restart option to delete the last scan result.',
            );

            return false;
        }

        return true;
    }
}<|MERGE_RESOLUTION|>--- conflicted
+++ resolved
@@ -12,11 +12,7 @@
 @injectable()
 export class CrawlerCommandRunner implements CommandRunner {
     constructor(
-<<<<<<< HEAD
-        @inject(Crawler) private readonly crawler: Crawler<void>,
-=======
         @inject(AICrawler) private readonly crawler: AICrawler,
->>>>>>> 973ef632
         @inject(CrawlerParametersBuilder) private readonly crawlerParametersBuilder: CrawlerParametersBuilder,
         @inject(ConsolidatedReportGenerator) private readonly consolidatedReportGenerator: ConsolidatedReportGenerator,
         @inject(ReportDiskWriter) private readonly reportDiskWriter: ReportDiskWriter,
