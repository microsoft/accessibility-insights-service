#!/usr/bin/env node

// Copyright (c) Microsoft Corporation. All rights reserved.
// Licensed under the MIT License.

import 'reflect-metadata';
// tslint:disable-next-line: no-import-side-effect
import './global-overrides';

// @ts-ignore
import * as cheerio from 'cheerio';

import { CrawlerEntryPoint, setupCrawlerContainer } from 'accessibility-insights-crawler';
// @ts-ignore
import * as cheerio from 'cheerio';
import { isEmpty } from 'lodash';
import * as yargs from 'yargs';
import { CliEntryPoint } from './cli-entry-point';
import { setupCliContainer } from './setup-cli-container';
import { ScanArguments } from './types/scan-arguments';

// tslint:disable-next-line:max-func-body-length
(async () => {
    const scanArguments = (yargs
        .wrap(yargs.terminalWidth())
<<<<<<< HEAD
        .usage(
            'Usage: $0 --crawl <crawl> --url <url> --simulate <simulate> [--selectors <selector1 ...>] --output <output> --maxUrls <maxUrls> --restart <restart> --snapshot <snapshot> --memoryMBytes <memoryMBytes> --silentMode <silentMode> [--existingUrls <url1 ...>] [--discoveryPatterns <pattern1 ...>]',
        )
=======
>>>>>>> d70bcff1
        .options({
            crawl: {
                type: 'boolean',
                describe: 'Crawl web site under the provided URL.',
<<<<<<< HEAD
                demandOption: true,
=======
>>>>>>> d70bcff1
                default: false,
            },
            url: {
                type: 'string',
<<<<<<< HEAD
                describe: 'The URL to scan (and crawl if --crawl option is selected) for accessibility issues',
                demandOption: true,
                default: 'https://accessibilityinsights.io/',
=======
                describe: '<url> The URL to scan (and crawl if --crawl option is selected) for accessibility issues.',
>>>>>>> d70bcff1
            },
            simulate: {
                type: 'boolean',
                describe: 'Simulate user click on elements that match to the specified selectors.',
                default: false,
            },
            selectors: {
                type: 'array',
<<<<<<< HEAD
                describe: `List of CSS selectors to match against, separated by space. Default selector is 'button'`,
=======
                describe: `List of CSS selectors to match against, separated by space. Default selector is 'button'.`,
>>>>>>> d70bcff1
                default: [],
            },
            output: {
                type: 'string',
                describe: `Output directory. Defaults to the value of APIFY_LOCAL_STORAGE_DIR, if set, or ./crawler_storage, if not.`,
            },
            maxUrls: {
                type: 'number',
<<<<<<< HEAD
                describe: ` Maximum number of pages that the crawler will open. The crawl will stop when this limit is reached.
                            The default is 100.
                            Note that in cases of parallel crawling, the actual number of pages visited might be slightly higher than this value.`,
=======
                describe: `Maximum number of pages that the crawler will open. The crawl will stop when this limit is reached. Default is 100.
                           Note that in cases of parallel crawling, the actual number of pages visited might be slightly higher than this value.`,
>>>>>>> d70bcff1
                default: 100,
            },
            restart: {
                type: 'boolean',
                describe:
                    'Clear the pending crawl queue and start crawl from the provided URL when set to true, otherwise resume the crawl from the last request in the queue.',
                default: false,
            },
            snapshot: {
                type: 'boolean',
                describe: 'Save snapshot of the crawled page. Enabled by default if simulation option is selected, otherwise false.',
            },
            memoryMBytes: {
                type: 'number',
<<<<<<< HEAD
                describe: 'The maximum number of megabytes to be used by the crawler',
            },
            silentMode: {
                type: 'boolean',
                describe: 'Not to open browser window while crawling when set to true.',
=======
                describe: 'The maximum number of megabytes to be used by the crawler.',
            },
            silentMode: {
                type: 'boolean',
                describe: 'Open browser window while crawling when set to true.',
>>>>>>> d70bcff1
                default: true,
            },
            inputFile: {
                type: 'string',
                describe: 'List of URLs to crawl in addition to URLs discovered from crawling the provided URL.',
            },
            existingUrls: {
                type: 'array',
                describe: `List of URLs to crawl in addition to URLs discovered from crawling the provided URL, separated by space.`,
            },
            discoveryPatterns: {
                type: 'array',
                describe: `List of RegEx patterns to crawl in addition to the provided URL, separated by space.`,
            },
        })
        .check((args) => {
            if (!args.crawl) {
                if ((isEmpty(args.url) && isEmpty(args.inputFile)) || (!isEmpty(args.url) && !isEmpty(args.inputFile))) {
                    throw new Error('Provide either --url or --inputFile option.');
                }
            } else {
                if (isEmpty(args.url)) {
                    throw new Error('The --url option is required.');
                }
            }

            return true;
        })
        .describe('help', 'Show help').argv as unknown) as ScanArguments;

    if (!scanArguments.crawl) {
        const cliEntryPoint = new CliEntryPoint(setupCliContainer());
        await cliEntryPoint.runScan(scanArguments);
    } else {
        await new CrawlerEntryPoint(setupCrawlerContainer()).crawl({
            baseUrl: scanArguments.url,
            simulate: scanArguments.simulate,
            selectors: scanArguments.selectors,
            localOutputDir: scanArguments.output,
            maxRequestsPerCrawl: scanArguments.maxUrls,
            restartCrawl: scanArguments.restart,
            snapshot: scanArguments.snapshot,
            memoryMBytes: scanArguments.memoryMBytes,
            silentMode: scanArguments.silentMode,
            inputFile: scanArguments.inputFile,
            existingUrls: scanArguments.existingUrls,
            discoveryPatterns: scanArguments.discoveryPatterns,
        });
    }
})().catch((error) => {
    console.log('Exception occurred while running the tool: ', error);
    process.exit(1);
});<|MERGE_RESOLUTION|>--- conflicted
+++ resolved
@@ -10,9 +10,6 @@
 // @ts-ignore
 import * as cheerio from 'cheerio';
 
-import { CrawlerEntryPoint, setupCrawlerContainer } from 'accessibility-insights-crawler';
-// @ts-ignore
-import * as cheerio from 'cheerio';
 import { isEmpty } from 'lodash';
 import * as yargs from 'yargs';
 import { CliEntryPoint } from './cli-entry-point';
@@ -23,31 +20,21 @@
 (async () => {
     const scanArguments = (yargs
         .wrap(yargs.terminalWidth())
-<<<<<<< HEAD
         .usage(
             'Usage: $0 --crawl <crawl> --url <url> --simulate <simulate> [--selectors <selector1 ...>] --output <output> --maxUrls <maxUrls> --restart <restart> --snapshot <snapshot> --memoryMBytes <memoryMBytes> --silentMode <silentMode> [--existingUrls <url1 ...>] [--discoveryPatterns <pattern1 ...>]',
         )
-=======
->>>>>>> d70bcff1
         .options({
             crawl: {
                 type: 'boolean',
                 describe: 'Crawl web site under the provided URL.',
-<<<<<<< HEAD
                 demandOption: true,
-=======
->>>>>>> d70bcff1
                 default: false,
             },
             url: {
                 type: 'string',
-<<<<<<< HEAD
                 describe: 'The URL to scan (and crawl if --crawl option is selected) for accessibility issues',
                 demandOption: true,
                 default: 'https://accessibilityinsights.io/',
-=======
-                describe: '<url> The URL to scan (and crawl if --crawl option is selected) for accessibility issues.',
->>>>>>> d70bcff1
             },
             simulate: {
                 type: 'boolean',
@@ -56,11 +43,7 @@
             },
             selectors: {
                 type: 'array',
-<<<<<<< HEAD
                 describe: `List of CSS selectors to match against, separated by space. Default selector is 'button'`,
-=======
-                describe: `List of CSS selectors to match against, separated by space. Default selector is 'button'.`,
->>>>>>> d70bcff1
                 default: [],
             },
             output: {
@@ -69,14 +52,9 @@
             },
             maxUrls: {
                 type: 'number',
-<<<<<<< HEAD
                 describe: ` Maximum number of pages that the crawler will open. The crawl will stop when this limit is reached.
                             The default is 100.
                             Note that in cases of parallel crawling, the actual number of pages visited might be slightly higher than this value.`,
-=======
-                describe: `Maximum number of pages that the crawler will open. The crawl will stop when this limit is reached. Default is 100.
-                           Note that in cases of parallel crawling, the actual number of pages visited might be slightly higher than this value.`,
->>>>>>> d70bcff1
                 default: 100,
             },
             restart: {
@@ -91,19 +69,11 @@
             },
             memoryMBytes: {
                 type: 'number',
-<<<<<<< HEAD
                 describe: 'The maximum number of megabytes to be used by the crawler',
             },
             silentMode: {
                 type: 'boolean',
                 describe: 'Not to open browser window while crawling when set to true.',
-=======
-                describe: 'The maximum number of megabytes to be used by the crawler.',
-            },
-            silentMode: {
-                type: 'boolean',
-                describe: 'Open browser window while crawling when set to true.',
->>>>>>> d70bcff1
                 default: true,
             },
             inputFile: {
@@ -134,25 +104,8 @@
         })
         .describe('help', 'Show help').argv as unknown) as ScanArguments;
 
-    if (!scanArguments.crawl) {
         const cliEntryPoint = new CliEntryPoint(setupCliContainer());
         await cliEntryPoint.runScan(scanArguments);
-    } else {
-        await new CrawlerEntryPoint(setupCrawlerContainer()).crawl({
-            baseUrl: scanArguments.url,
-            simulate: scanArguments.simulate,
-            selectors: scanArguments.selectors,
-            localOutputDir: scanArguments.output,
-            maxRequestsPerCrawl: scanArguments.maxUrls,
-            restartCrawl: scanArguments.restart,
-            snapshot: scanArguments.snapshot,
-            memoryMBytes: scanArguments.memoryMBytes,
-            silentMode: scanArguments.silentMode,
-            inputFile: scanArguments.inputFile,
-            existingUrls: scanArguments.existingUrls,
-            discoveryPatterns: scanArguments.discoveryPatterns,
-        });
-    }
 })().catch((error) => {
     console.log('Exception occurred while running the tool: ', error);
     process.exit(1);
