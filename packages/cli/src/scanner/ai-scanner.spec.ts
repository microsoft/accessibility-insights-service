// Copyright (c) Microsoft Corporation. All rights reserved.
// Licensed under the MIT License.
<<<<<<< HEAD
/* eslint-disable import/no-unassigned-import, @typescript-eslint/no-explicit-any */
=======
>>>>>>> 1913659c
import 'reflect-metadata';

import { AxeResults } from 'axe-core';
import { AxePuppeteerFactory, AxeScanResults, Page } from 'scanner-global-library';
import { IMock, Mock, Times } from 'typemoq';
import { AIScanner } from './ai-scanner';

// tslint:disable: no-any

describe('AIScanner', () => {
    let pageMock: IMock<Page>;
    let scanner: AIScanner;
    let axeBrowserFactoryMock: IMock<AxePuppeteerFactory>;

    beforeEach(() => {
        axeBrowserFactoryMock = Mock.ofType();
        pageMock = Mock.ofType2<Page>(Page, [axeBrowserFactoryMock.object]);
        scanner = new AIScanner(pageMock.object);
    });

    it('should create instance', () => {
        expect(scanner).not.toBeNull();
    });

    it('should launch browser page with given url and scan the page with axe-core', async () => {
        const url = 'some url';
        const axeResultsStub = ('axe results' as any) as AxeResults;
        setupNewPageCall(url);
        setupPageScanCall(url, axeResultsStub);
        await scanner.scan(url);

        verifyMocks();
    });

    it('should close browser if exception occurs', async () => {
        const url = 'some url';
        const errorMessage: string = `An error occurred while scanning website page ${url}.`;
        setupNewPageCall(url);
        setupPageErrorScanCall(url, errorMessage);
        setupPageCloseCall();
        const scanResult: AxeScanResults = await scanner.scan(url);
        expect(scanResult.error).not.toBeNull();
    });

    function setupNewPageCall(url: string): void {
        pageMock.setup(async (p) => p.create(undefined)).verifiable(Times.once());
    }

    function setupPageCloseCall(): void {
        pageMock.setup(async (b) => b.close()).verifiable();
    }

    function setupPageScanCall(url: string, axeResults: AxeResults): void {
        pageMock
            .setup(async (p) => p.scanForA11yIssues(url, undefined))
            .returns(async () => Promise.resolve({ results: axeResults }))
            .verifiable(Times.once());
    }

    function setupPageErrorScanCall(url: string, errorMessage: string): void {
        pageMock
            .setup(async (p) => p.scanForA11yIssues(url, undefined))
            .returns(async () => Promise.resolve({ error: errorMessage }))
            .verifiable(Times.once());
    }

    function verifyMocks(): void {
        pageMock.verifyAll();
    }
});<|MERGE_RESOLUTION|>--- conflicted
+++ resolved
@@ -1,9 +1,5 @@
 // Copyright (c) Microsoft Corporation. All rights reserved.
 // Licensed under the MIT License.
-<<<<<<< HEAD
-/* eslint-disable import/no-unassigned-import, @typescript-eslint/no-explicit-any */
-=======
->>>>>>> 1913659c
 import 'reflect-metadata';
 
 import { AxeResults } from 'axe-core';
@@ -11,7 +7,7 @@
 import { IMock, Mock, Times } from 'typemoq';
 import { AIScanner } from './ai-scanner';
 
-// tslint:disable: no-any
+/* eslint-disable @typescript-eslint/no-explicit-any */
 
 describe('AIScanner', () => {
     let pageMock: IMock<Page>;
