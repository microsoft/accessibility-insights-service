--- conflicted
+++ resolved
@@ -1,16 +1,8 @@
 // Copyright (c) Microsoft Corporation. All rights reserved.
 // Licensed under the MIT License.
-<<<<<<< HEAD
-
 import * as util from 'util';
 import { inject, injectable } from 'inversify';
-import { AxeScanResults } from './axe-scan-results';
-import { Page } from './page';
-=======
-import { inject, injectable } from 'inversify';
 import { AxeScanResults, Page } from 'scanner-global-library';
-import * as util from 'util';
->>>>>>> 1913659c
 
 @injectable()
 export class AIScanner {
