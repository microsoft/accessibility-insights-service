// Copyright (c) Microsoft Corporation. All rights reserved.
// Licensed under the MIT License.
import 'reflect-metadata';

import { AxeReportParameters, Report, Reporter, ReporterFactory, SummaryScanResults } from 'accessibility-insights-report';
import { AxeResults } from 'axe-core';
import * as MockDate from 'mockdate';
import { AxeScanResults } from 'scanner-global-library';
import { IMock, Mock, Times } from 'typemoq';
import { AxeInfo } from '../tool-data/axe-info';
import { ReportGenerator, serviceName } from './report-generator';

// tslint:disable:no-object-literal-type-assertion

describe('ReportGenerator', () => {
    let reportGenerator: ReportGenerator;
    const htmlReportString = 'html report';
    let reporterMock: IMock<Reporter>;
    let axeInfoMock: IMock<AxeInfo>;
    let htmlReport: Report;
    let axeResults: AxeResults;
    let axeScanResults: AxeScanResults;
    const scanUrl = 'scan url';
    let reportGenerationTime: Date;

    beforeEach(() => {
        reporterMock = Mock.ofType<Reporter>();
        axeInfoMock = Mock.ofType<AxeInfo>();
        const reporterFactory: ReporterFactory = () => reporterMock.object;
        reportGenerator = new ReportGenerator(reporterFactory, axeInfoMock.object);
        htmlReport = {
            asHTML: () => htmlReportString,
        };
        axeResults = ({
            url: scanUrl,
        } as unknown) as AxeResults;

        axeScanResults = { results: axeResults, pageTitle: 'page title', browserSpec: 'browser version' };
        reportGenerationTime = new Date(2019, 2, 3);
        MockDate.set(reportGenerationTime);
    });

    afterEach(() => {
        reporterMock.verifyAll();
        axeInfoMock.verifyAll();
    });

    it('generate report ', () => {
        const params = {
            pageTitle: axeScanResults.pageTitle,
        };
        const htmlReportParams: AxeReportParameters = {
            results: axeScanResults.results,
            description: `Automated report for accessibility scan of url ${
                axeScanResults.results.url
            } completed at ${reportGenerationTime.toUTCString()}.`,
            serviceName: serviceName,
            scanContext: {
                pageTitle: params.pageTitle,
            },
        };
        reporterMock
            .setup((rm) => rm.fromAxeResult(htmlReportParams))
            .returns(() => htmlReport)
            .verifiable(Times.once());

        const report = reportGenerator.generateReport(axeScanResults);

        expect(report).toEqual(htmlReportString);
    });

    it('generate summary report ', async () => {
        const crawlDetails = {
            baseUrl: 'base url',
            basePageTitle: 'base page title',
            scanStart: reportGenerationTime,
            scanComplete: reportGenerationTime,
            durationSeconds: 10000,
        };

<<<<<<< HEAD
        // eslint-disable-next-line @typescript-eslint/consistent-type-assertions
        const results = { failed: [], passed: [], unscannable: [] } as SummaryScanResults;
=======
        const results = {
            failed: [
                {
                    url: 'url',
                    numFailures: 1,
                    reportLocation: 'reportLocation',
                },
                {
                    url: 'url',
                    numFailures: 13,
                    reportLocation: 'reportLocation',
                },
                {
                    url: 'url',
                    numFailures: 7,
                    reportLocation: 'reportLocation',
                },
                {
                    url: 'url',
                    numFailures: 22,
                    reportLocation: 'reportLocation',
                },
            ],
            passed: [],
            unscannable: [],
        } as SummaryScanResults;

        const sortedResults = {
            failed: [
                {
                    url: 'url',
                    numFailures: 22,
                    reportLocation: 'reportLocation',
                },
                {
                    url: 'url',
                    numFailures: 13,
                    reportLocation: 'reportLocation',
                },
                {
                    url: 'url',
                    numFailures: 7,
                    reportLocation: 'reportLocation',
                },
                {
                    url: 'url',
                    numFailures: 1,
                    reportLocation: 'reportLocation',
                },
            ],
            passed: [],
            unscannable: [],
        } as SummaryScanResults;
>>>>>>> 1913659c

        const parameters = {
            serviceName: serviceName,
            axeVersion: 'axe version',
            userAgent: 'user agent',
            crawlDetails: crawlDetails,
            results: sortedResults,
        };

        axeInfoMock
            .setup((aim) => aim.version)
            .returns(() => 'axe version')
            .verifiable(Times.once());

        reporterMock
            .setup((rm) => rm.fromSummaryResults(parameters))
            .returns(() => htmlReport)
            .verifiable(Times.once());

        const report = await reportGenerator.generateSummaryReport(crawlDetails, results, 'user agent');

        expect(report).toEqual(htmlReportString);
    });
});<|MERGE_RESOLUTION|>--- conflicted
+++ resolved
@@ -9,8 +9,6 @@
 import { IMock, Mock, Times } from 'typemoq';
 import { AxeInfo } from '../tool-data/axe-info';
 import { ReportGenerator, serviceName } from './report-generator';
-
-// tslint:disable:no-object-literal-type-assertion
 
 describe('ReportGenerator', () => {
     let reportGenerator: ReportGenerator;
@@ -78,10 +76,6 @@
             durationSeconds: 10000,
         };
 
-<<<<<<< HEAD
-        // eslint-disable-next-line @typescript-eslint/consistent-type-assertions
-        const results = { failed: [], passed: [], unscannable: [] } as SummaryScanResults;
-=======
         const results = {
             failed: [
                 {
@@ -135,7 +129,6 @@
             passed: [],
             unscannable: [],
         } as SummaryScanResults;
->>>>>>> 1913659c
 
         const parameters = {
             serviceName: serviceName,
