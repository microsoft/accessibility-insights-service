// Copyright (c) Microsoft Corporation. All rights reserved.
// Licensed under the MIT License.

export {};

// tslint:disable: no-var-requires no-require-imports no-unsafe-any no-any
<<<<<<< HEAD
const moduleRefmapper = require('module');
const osMapper = require('os');
=======
const moduleRef = require('module');
>>>>>>> d70bcff1

moduleRefmapper._resolveFilename = new Proxy(moduleRefmapper._resolveFilename, {
    apply(target: any, thisArg: any, argumentsList: any): any {
        const moduleName = argumentsList[0] as string;
        let path = Reflect.apply(target, thisArg, argumentsList) as string;
        if (moduleName.startsWith('@uifabric/styling')) {
<<<<<<< HEAD
            if (osMapper.type() === 'Windows_NT') {
=======
            if (require('os').type() === 'Windows_NT') {
>>>>>>> d70bcff1
                path = path.replace('\\lib\\', '\\lib-commonjs\\');
            } else {
                path = path.replace('/lib/', '/lib-commonjs/');
            }
        }

        return path;
    },
});<|MERGE_RESOLUTION|>--- conflicted
+++ resolved
@@ -4,23 +4,15 @@
 export {};
 
 // tslint:disable: no-var-requires no-require-imports no-unsafe-any no-any
-<<<<<<< HEAD
 const moduleRefmapper = require('module');
 const osMapper = require('os');
-=======
-const moduleRef = require('module');
->>>>>>> d70bcff1
 
 moduleRefmapper._resolveFilename = new Proxy(moduleRefmapper._resolveFilename, {
     apply(target: any, thisArg: any, argumentsList: any): any {
         const moduleName = argumentsList[0] as string;
         let path = Reflect.apply(target, thisArg, argumentsList) as string;
         if (moduleName.startsWith('@uifabric/styling')) {
-<<<<<<< HEAD
             if (osMapper.type() === 'Windows_NT') {
-=======
-            if (require('os').type() === 'Windows_NT') {
->>>>>>> d70bcff1
                 path = path.replace('\\lib\\', '\\lib-commonjs\\');
             } else {
                 path = path.replace('/lib/', '/lib-commonjs/');
