// Copyright (c) Microsoft Corporation. All rights reserved.
// Licensed under the MIT License.
const path = require('path');
const webpack = require('webpack');
const nodeExternals = require('webpack-node-externals');
const ForkTsCheckerWebpackPlugin = require('fork-ts-checker-webpack-plugin');
const copyFilesPlugin = require('copy-webpack-plugin');

function getCommonConfig(version, generateTypings) {
    return {
        devtool: 'cheap-source-map',
        externals: ['apify', 'apify-shared', 'axe-core', 'axe-puppeteer', 'puppeteer', 'yargs'],
        mode: 'development',
        module: {
            rules: [
                {
                    test: /\.ts$/,
                    use: [
                        {
                            loader: 'ts-loader',
                            options: {
                                transpileOnly: generateTypings ? false : true, // transpileOnly=false generates typings
                                experimentalWatchApi: true,
                                configFile: generateTypings ? 'tsconfig.sdk.json' : 'tsconfig.json',
                                logInfoToStdOut: true,
                                logLevel: 'INFO',
                            },
                        },
                    ],
                    exclude: ['/node_modules/', /\.(spec|e2e)\.ts$/],
                },
                {
                    test: /\.ts$/,
                    use: [
                        {
                            loader: 'shebang-loader',
                            options: {
                                transpileOnly: true,
                                experimentalWatchApi: true,
                            },
                        },
                    ],
                },
            ],
        },
        plugins: [
            new webpack.BannerPlugin({ banner: generateTypings ? '' : '#!/usr/bin/env node', raw: true }),
            new webpack.DefinePlugin({
                __IMAGE_VERSION__: JSON.stringify(version),
            }),
<<<<<<< HEAD
            new copyFilesPlugin([{ from: './browser-imports.js', to: '.' }]),
=======
            new copyFilesPlugin([{ from: './../crawler/dist/browser-imports.js', to: '.' }]),
>>>>>>> d70bcff1
        ].concat(generateTypings ? [] : new ForkTsCheckerWebpackPlugin()), // only add if transpileOnly is true
        resolve: {
            extensions: ['.ts', '.js', '.json'],
            mainFields: ['main'], //This is fix for this issue https://www.gitmemory.com/issue/bitinn/node-fetch/450/494475397
        },
        target: 'node',
        node: {
            __dirname: false,
        },
        output: {
            path: path.resolve('./dist'),
            filename: '[name].js',
            libraryTarget: 'umd',
        },
    };
}

module.exports = (env) => {
    const version = env ? env.version : 'dev';
    console.log(`Building for version : ${version}`);
    return [
        {
            ...getCommonConfig(version, false),
            name: 'ai-scan-cli',
            entry: {
                ['ai-scan-cli']: path.resolve('./src/cli.ts'),
            },
        },
        {
            ...getCommonConfig(version, true),
            name: 'ai-scan',
            externals: [nodeExternals()],
            entry: {
                ['index']: path.resolve('./src/index.ts'),
            },
        },
    ];
};<|MERGE_RESOLUTION|>--- conflicted
+++ resolved
@@ -48,11 +48,7 @@
             new webpack.DefinePlugin({
                 __IMAGE_VERSION__: JSON.stringify(version),
             }),
-<<<<<<< HEAD
             new copyFilesPlugin([{ from: './browser-imports.js', to: '.' }]),
-=======
-            new copyFilesPlugin([{ from: './../crawler/dist/browser-imports.js', to: '.' }]),
->>>>>>> d70bcff1
         ].concat(generateTypings ? [] : new ForkTsCheckerWebpackPlugin()), // only add if transpileOnly is true
         resolve: {
             extensions: ['.ts', '.js', '.json'],
