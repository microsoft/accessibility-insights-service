--- conflicted
+++ resolved
@@ -31,13 +31,8 @@
         "@types/escape-html": "^1.0.1",
         "@types/fingerprint-generator": "1.0.0",
         "@types/jest": "^27.4.1",
-<<<<<<< HEAD
-        "@types/lodash": "^4.14.179",
+        "@types/lodash": "^4.14.180",
         "@types/node": "^16.11.7",
-=======
-        "@types/lodash": "^4.14.180",
-        "@types/node": "^12.20.46",
->>>>>>> 28902d6b
         "@types/normalize-path": "^3.0.0",
         "@types/puppeteer": "^5.4.0",
         "@types/table": "^6.3.2",
@@ -68,14 +63,8 @@
         "@sindresorhus/fnv1a": "^2.0.1",
         "accessibility-insights-report": "4.2.2",
         "ajv": "^8.10.0",
-<<<<<<< HEAD
         "apify": "^2.2.2",
-        "applicationinsights": "^2.2.1",
-=======
-        "apify": "^0.21.8",
-        "apify-shared": ">=0.5.0",
         "applicationinsights": "^2.2.2",
->>>>>>> 28902d6b
         "axe-core": "4.3.2",
         "browser-pool": "^3.1.0",
         "cli-spinner": "^0.2.10",
