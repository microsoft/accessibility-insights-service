--- conflicted
+++ resolved
@@ -57,7 +57,6 @@
         "accessibility-insights-report": "2.0.0",
         "axe-core": "4.0.1",
         "axe-puppeteer": "^1.1.0",
-        "cheerio": "^1.0.0-rc.3",
         "cli-spinner": "^0.2.10",
         "dotenv": "^8.2.0",
         "escape-html": "^1.0.3",
@@ -72,7 +71,6 @@
         "serialize-error": "^7.0.1",
         "table": "^5.4.6",
         "yargs": "^15.3.1",
-<<<<<<< HEAD
         "@medv/finder": "^1.1.3",
         "apify": "^0.21.3",
         "apify-shared": "^0.2.12",
@@ -80,9 +78,6 @@
         "common": "1.0.0",
         "logger": "1.0.0",
         "sha.js": "^2.4.11"
-=======
-        "accessibility-insights-crawler": "1.0.0"
->>>>>>> d70bcff1
     },
     "bin": {
         "ai-scan": "dist/ai-scan-cli.js"
