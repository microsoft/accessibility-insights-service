{
    "name": "accessibility-insights-scan",
    "version": "3.1.0",
    "description": "This project welcomes contributions and suggestions.  Most contributions require you to agree to a Contributor License Agreement (CLA) declaring that you have the right to, and actually do, grant us the rights to use your contribution. For details, visit https://cla.microsoft.com.",
    "scripts": {
        "build": "webpack --config ./webpack.config.js \"$@\"",
        "cbuild": "npm-run-all --serial 'clean' 'build'",
        "pack": "npm-run-all --serial 'create-drop-dir' 'pack-to-drop-dir'",
        "pack-to-drop-dir": "yarn pack --filename drop/cli.tgz",
        "create-drop-dir": "npx mkdirp drop",
        "clean": "rimraf dist drop test-results ai_scan_cli_output",
        "lint": "eslint -c ../../.eslintrc.js --ext .ts ./",
        "lint:fix": "eslint --fix -c ../../.eslintrc.js --ext .ts ./",
        "test": "jest --coverage --colors"
    },
    "files": [
        "dist/",
        "../../LICENSE",
        "README.md"
    ],
    "repository": "git+https://github.com/Microsoft/accessibility-insights-service.git",
    "homepage": "https://github.com/Microsoft/accessibility-insights-service#readme",
    "main": "dist/index.js",
    "author": "Microsoft",
    "license": "MIT",
    "bugs": {
        "url": "https://github.com/Microsoft/accessibility-insights-service/issues"
    },
    "standAlonePackage": "This is a stand-alone package. Do NOT add dependencies to any service packages.",
    "devDependencies": {
        "@types/escape-html": "^1.0.4",
        "@types/jest": "^29.5.12",
        "@types/lodash": "^4.17.6",
        "@types/node": "^20.14.9",
        "@types/normalize-path": "^3.0.0",
        "@types/puppeteer": "^7.0.4",
        "@types/table": "^6.3.2",
        "accessibility-insights-crawler": "workspace:*",
        "copy-webpack-plugin": "^11.0.0",
        "dts-bundle-generator": "^7.2.0",
        "fork-ts-checker-webpack-plugin": "^9.0.2",
        "jest": "^29.7.0",
        "jest-junit": "^16.0.0",
        "mkdirp": "^2.1.3",
        "mockdate": "^3.0.5",
        "npm-run-all": "^4.1.5",
        "rimraf": "^6.0.1",
        "ts-jest": "^29.1.5",
        "typemoq": "^2.1.0",
        "typescript": "^5.5.3",
        "webpack": "^5.94.0",
        "webpack-cli": "^5.1.4",
        "webpack-node-externals": "^3.0.0"
    },
    "dependencies": {
        "@apify/log": "2.2.18",
        "@axe-core/puppeteer": "4.10.1",
        "@crawlee/browser-pool": "^3.11.5",
        "@crawlee/puppeteer": "^3.11.5",
        "@medv/finder": "^2.1.0",
        "@opentelemetry/api": "^1.4.1",
        "@opentelemetry/exporter-metrics-otlp-grpc": "^0.41.0",
        "@opentelemetry/resources": "^1.15.0",
        "@opentelemetry/sdk-metrics": "^1.28.0",
        "@opentelemetry/semantic-conventions": "^1.15.0",
        "@sindresorhus/fnv1a": "^2.0.1",
<<<<<<< HEAD
        "accessibility-insights-report": "5.2.0",
        "ajv": "^8.12.0",
=======
        "accessibility-insights-report": "5.1.0",
        "ajv": "^8.17.1",
>>>>>>> f3fc1735
        "applicationinsights": "^2.3.1",
        "axe-core": "4.10.2",
        "convict": "^6.2.4",
        "dotenv": "^16.0.1",
        "encoding-down": "^7.1.0",
        "exponential-backoff": "^3.1.0",
        "filenamify": "^4.3.0",
        "filenamify-url": "^2.1.2",
        "got": "^11.8.5",
        "inversify": "^6.0.1",
        "json5": ">=2.2.3",
        "leveldown": "^6.1.1",
        "levelup": "^5.1.1",
        "lodash": "^4.17.21",
        "moment": "^2.29.4",
        "normalize-path": "^3.0.0",
        "normalize-url": "6.1.0",
        "puppeteer": "^23.9.0",
        "raw-body": "^2.5.1",
        "reflect-metadata": "^0.2.2",
        "serialize-error": "^8.1.0",
        "sha.js": "^2.4.11",
        "uuid-with-v6": "^2.0.0",
        "yargs": "^17.6.2"
    },
    "overrides": {
        "@crawlee/browser-pool": {
            "puppeteer": "$puppeteer"
        },
        "@crawlee/puppeteer": {
            "puppeteer": "$puppeteer"
        }
    },
    "bin": {
        "ai-scan": "dist/ai-scan-cli.js"
    },
    "engines": {
        "node": ">=20"
    }
}<|MERGE_RESOLUTION|>--- conflicted
+++ resolved
@@ -64,13 +64,8 @@
         "@opentelemetry/sdk-metrics": "^1.28.0",
         "@opentelemetry/semantic-conventions": "^1.15.0",
         "@sindresorhus/fnv1a": "^2.0.1",
-<<<<<<< HEAD
         "accessibility-insights-report": "5.2.0",
-        "ajv": "^8.12.0",
-=======
-        "accessibility-insights-report": "5.1.0",
         "ajv": "^8.17.1",
->>>>>>> f3fc1735
         "applicationinsights": "^2.3.1",
         "axe-core": "4.10.2",
         "convict": "^6.2.4",
