--- conflicted
+++ resolved
@@ -34,15 +34,9 @@
         "typescript": "^4.1.2"
     },
     "dependencies": {
-<<<<<<< HEAD
         "axe-core": "4.1.1",
         "accessibility-insights-report": "3.1.0",
-        "common": "1.0.0",
-=======
-        "axe-core": "4.0.2",
-        "accessibility-insights-report": "3.0.1",
         "common": "^1.0.0",
->>>>>>> 9908ca37
         "inversify": "^5.0.1",
         "lodash": "^4.17.20",
         "reflect-metadata": "^0.1.13"
