--- conflicted
+++ resolved
@@ -23,13 +23,8 @@
     "homepage": "https://github.com/Microsoft/accessibility-insights-service#readme",
     "devDependencies": {
         "@types/jest": "^27.4.1",
-<<<<<<< HEAD
-        "@types/lodash": "^4.14.179",
+        "@types/lodash": "^4.14.180",
         "@types/node": "^16.11.7",
-=======
-        "@types/lodash": "^4.14.180",
-        "@types/node": "^12.20.46",
->>>>>>> 28902d6b
         "jest": "^27.5.1",
         "jest-junit": "^12.3.0",
         "npm-run-all": "^4.1.5",
