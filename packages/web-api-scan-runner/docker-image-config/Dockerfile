# Copyright (c) Microsoft Corporation. All rights reserved.
# Licensed under the MIT License.
FROM node:12-slim

# Install latest chrome dev package and fonts to support major charsets (Chinese, Japanese, Arabic, Hebrew, Thai and a few others)
# Note: this installs the necessary libs to make the bundled version of Chromium that Puppeteer
# installs, work.
RUN apt-get update \
    && apt-get install -y wget gnupg \
    && wget -q -O - https://dl-ssl.google.com/linux/linux_signing_key.pub | apt-key add - \
    && sh -c 'echo "deb [arch=amd64] http://dl.google.com/linux/chrome/deb/ stable main" >> /etc/apt/sources.list.d/google.list' \
    && apt-get update \
    && apt-get install -y google-chrome-stable fonts-ipafont-gothic fonts-wqy-zenhei fonts-thai-tlwg fonts-kacst fonts-freefont-ttf libxss1 \
    --no-install-recommends \
    && rm -rf /var/lib/apt/lists/*


# Copy configuration
COPY runtime-config*.json ./

# Install app dependencies
COPY package*.json ./

RUN npm install \
    # Add user so we don't need --no-sandbox.
    # same layer as npm install to keep re-chowned files from using up several hundred MBs more space
    && groupadd -r pptruser && useradd -r -g pptruser -G audio,video pptruser \
    && mkdir -p /home/pptruser/Downloads \
    && chown -R pptruser:pptruser /home/pptruser \
    && chown -R pptruser:pptruser /node_modules

# Run everything after as non-privileged user.
USER pptruser

<<<<<<< HEAD
CMD ["google-chrome-unstable"]
=======
# Copy configuration
COPY runtime-config*.json ./

# Install app dependencies
COPY package*.json ./
RUN npm install
>>>>>>> 1e2a836b

# Bundle app source
COPY . .

ENTRYPOINT [ "node", "./web-api-scan-runner.js" ]<|MERGE_RESOLUTION|>--- conflicted
+++ resolved
@@ -32,16 +32,7 @@
 # Run everything after as non-privileged user.
 USER pptruser
 
-<<<<<<< HEAD
 CMD ["google-chrome-unstable"]
-=======
-# Copy configuration
-COPY runtime-config*.json ./
-
-# Install app dependencies
-COPY package*.json ./
-RUN npm install
->>>>>>> 1e2a836b
 
 # Bundle app source
 COPY . .
