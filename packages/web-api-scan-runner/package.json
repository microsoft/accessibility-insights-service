{
    "name": "web-api-scan-runner",
    "version": "1.0.0",
    "description": "This project welcomes contributions and suggestions.  Most contributions require you to agree to a Contributor License Agreement (CLA) declaring that you have the right to, and actually do, grant us the rights to use your contribution. For details, visit https://cla.microsoft.com.",
    "scripts": {
        "build": "webpack --config ./webpack.config.js \"$@\" && node ../../create-docker-image-package-json.js",
        "cbuild": "npm-run-all --serial 'clean' 'build'",
        "clean": "rimraf dist test-results",
        "lint": "eslint -c ../../.eslintrc.js --ext .ts ./",
        "lint:fix": "eslint --fix -c ../../.eslintrc.js --ext .ts ./",
        "test": "jest --coverage --colors",
        "npm-install": "npm install && npx npm-force-resolutions && npm install"
    },
    "repository": {
        "type": "git",
        "url": "git+https://github.com/Microsoft/accessibility-insights-service.git"
    },
    "main": "dist/index.js",
    "author": "Microsoft",
    "license": "MIT",
    "bugs": {
        "url": "https://github.com/Microsoft/accessibility-insights-service/issues"
    },
    "homepage": "https://github.com/Microsoft/accessibility-insights-service#readme",
    "devDependencies": {
        "@types/dotenv": "^8.2.0",
        "@types/jest": "^29.5.12",
        "@types/lodash": "^4.17.6",
        "@types/node": "^20.14.9",
        "@types/puppeteer": "^7.0.4",
        "@types/sha.js": "^2.4.0",
        "@types/yargs": "^17.0.22",
        "copy-webpack-plugin": "^11.0.0",
        "fork-ts-checker-webpack-plugin": "^9.0.2",
        "jest": "^29.7.0",
        "jest-junit": "^16.0.0",
        "mockdate": "^3.0.5",
        "node-loader": "^2.0.0",
        "npm-force-resolutions": "^0.0.10",
        "npm-run-all": "^4.1.5",
        "rimraf": "^6.0.1",
        "ts-jest": "^29.1.5",
        "ts-loader": "^9.5.1",
        "typemoq": "^2.1.0",
        "typescript": "^5.5.3",
        "webpack": "^5.94.0",
        "webpack-cli": "^5.1.4",
        "webpack-ignore-dynamic-require": "^1.0.0"
    },
    "dependencies": {
        "@axe-core/puppeteer": "4.10.1",
        "@azure/cosmos": "^4.0.0",
<<<<<<< HEAD
        "@playwright/test": "^1.48.0",
        "accessibility-insights-report": "5.2.0",
=======
        "@playwright/test": "^1.49.0",
        "accessibility-insights-report": "5.1.0",
>>>>>>> f3fc1735
        "applicationinsights": "^2.3.1",
        "axe-core": "4.10.2",
        "axe-result-converter": "workspace:*",
        "axe-sarif-converter": "^2.13.0",
        "azure-services": "workspace:*",
        "common": "workspace:*",
        "dotenv": "^16.0.1",
        "inversify": "^6.0.1",
        "leveldown": "^6.1.1",
        "lodash": "^4.17.21",
        "logger": "workspace:*",
        "moment": "^2.29.4",
        "p-limit": "^3.1.0",
        "patch-package": "^8.0.0",
        "puppeteer": "^23.9.0",
        "puppeteer-extra": "^3.3.6",
        "puppeteer-extra-plugin": "^3.2.3",
        "puppeteer-extra-plugin-stealth": "^2.11.2",
        "reflect-metadata": "^0.2.2",
        "request": "^2.88.2",
        "scanner-global-library": "workspace:*",
        "service-library": "workspace:*",
        "sha.js": "^2.4.11",
        "storage-documents": "workspace:*",
        "yargs": "^17.6.2"
    },
    "resolutions": {
        "axe-core": "4.10.2",
        "@axe-core/puppeteer": "4.10.1"
    },
    "overrides": {
        "@crawlee/puppeteer": {
            "puppeteer": "$puppeteer"
        }
    }
}<|MERGE_RESOLUTION|>--- conflicted
+++ resolved
@@ -50,13 +50,8 @@
     "dependencies": {
         "@axe-core/puppeteer": "4.10.1",
         "@azure/cosmos": "^4.0.0",
-<<<<<<< HEAD
-        "@playwright/test": "^1.48.0",
         "accessibility-insights-report": "5.2.0",
-=======
         "@playwright/test": "^1.49.0",
-        "accessibility-insights-report": "5.1.0",
->>>>>>> f3fc1735
         "applicationinsights": "^2.3.1",
         "axe-core": "4.10.2",
         "axe-result-converter": "workspace:*",
