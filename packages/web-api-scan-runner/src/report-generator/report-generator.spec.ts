// Copyright (c) Microsoft Corporation. All rights reserved.
// Licensed under the MIT License.
import 'reflect-metadata';

import { AxeResults } from 'axe-core';
<<<<<<< HEAD

=======
>>>>>>> 1913659c
import { GuidGenerator } from 'common';
import { AxeScanResults } from 'scanner-global-library';
import { ReportFormat } from 'storage-documents';
import { IMock, Mock } from 'typemoq';
import { GeneratedReport, ReportGenerator } from './report-generator';
import { AxeResultConverter, ReportGenerationParams } from './axe-result-converter';
import { GeneratedReport, ReportGenerator } from './report-generator';

class AxeResultConverterStub implements AxeResultConverter {
    public convertCallCount = 0;
    public readonly targetReportFormat: ReportFormat;

    constructor(public readonly reportValue: string, reportType: ReportFormat) {
        this.targetReportFormat = reportType;
    }

    public convert(axeResults: AxeResults, params: ReportGenerationParams): string {
        this.convertCallCount += 1;

        return this.reportValue;
    }
}

describe('ReportGenerator', () => {
    let reportGenerator: ReportGenerator;
    let axeResultConverters: AxeResultConverterStub[];
    let guidGeneratorMock: IMock<GuidGenerator>;
    let axeResults: AxeScanResults;

    const pageTitle = 'test page title';
    const pageResponseCode = 101;
    const report1: GeneratedReport = {
        content: 'report 1 content',
        format: 'sarif',
        id: 'report id 1',
    };
    const report2: GeneratedReport = {
        content: 'report 2 content',
        format: 'html',
        id: 'report id 2',
    };

    beforeEach(() => {
        axeResultConverters = [
            new AxeResultConverterStub(report1.content, report1.format),
            new AxeResultConverterStub(report2.content, report2.format),
        ];
        axeResults = {
            results: ({
                testResults: true,
            } as unknown) as AxeResults,
            pageResponseCode,
            pageTitle,
        };
        guidGeneratorMock = Mock.ofType<GuidGenerator>();
        guidGeneratorMock.setup((g) => g.createGuid()).returns(() => report1.id);
        guidGeneratorMock.setup((g) => g.createGuid()).returns(() => report2.id);
        reportGenerator = new ReportGenerator(guidGeneratorMock.object, axeResultConverters);
    });

    it('calls convert on all axeResultConverters', () => {
        reportGenerator.generateReports(axeResults);

        // eslint-disable-next-line prefer-const
        axeResultConverters.forEach((axeResultConverter: AxeResultConverterStub) => {
            expect(axeResultConverter.convertCallCount).toBe(1);
        });
    });

    it('generates reports', () => {
        const reports: GeneratedReport[] = reportGenerator.generateReports(axeResults);
        expect(reports[0]).toEqual(report1);
        expect(reports[1]).toEqual(report2);
    });
});<|MERGE_RESOLUTION|>--- conflicted
+++ resolved
@@ -3,17 +3,12 @@
 import 'reflect-metadata';
 
 import { AxeResults } from 'axe-core';
-<<<<<<< HEAD
-
-=======
->>>>>>> 1913659c
 import { GuidGenerator } from 'common';
 import { AxeScanResults } from 'scanner-global-library';
 import { ReportFormat } from 'storage-documents';
 import { IMock, Mock } from 'typemoq';
 import { GeneratedReport, ReportGenerator } from './report-generator';
 import { AxeResultConverter, ReportGenerationParams } from './axe-result-converter';
-import { GeneratedReport, ReportGenerator } from './report-generator';
 
 class AxeResultConverterStub implements AxeResultConverter {
     public convertCallCount = 0;
