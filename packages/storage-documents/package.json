--- conflicted
+++ resolved
@@ -27,13 +27,8 @@
         "jest": "^29.7.0",
         "jest-junit": "^16.0.0",
         "npm-run-all": "^4.1.5",
-<<<<<<< HEAD
-        "rimraf": "^6.0.1",
+        "rimraf": "^6.1.2",
         "ts-jest": "^29.4.6",
-=======
-        "rimraf": "^6.1.2",
-        "ts-jest": "^29.4.5",
->>>>>>> 1a8421c1
         "typemoq": "^2.1.0",
         "typescript": "^5.5.3"
     },
