{
    "name": "storage-documents",
    "version": "1.0.0",
    "description": "This project welcomes contributions and suggestions.  Most contributions require you to agree to a Contributor License Agreement (CLA) declaring that you have the right to, and actually do, grant us the rights to use your contribution. For details, visit https://cla.microsoft.com.",
    "scripts": {
        "build": "ttsc && echo",
        "cbuild": "npm-run-all --serial clean build",
        "clean": "rimraf dist test-results",
        "lint": "eslint -c ../../.eslintrc.js --ext .ts ./",
        "lint:fix": "eslint --fix -c ../../.eslintrc.js --ext .ts ./",
        "test": "jest --coverage --colors"
    },
    "repository": {
        "type": "git",
        "url": "git+https://github.com/Microsoft/accessibility-insights-service.git"
    },
    "main": "dist/index.js",
    "author": "Microsoft",
    "license": "MIT",
    "bugs": {
        "url": "https://github.com/Microsoft/accessibility-insights-service/issues"
    },
    "homepage": "https://github.com/Microsoft/accessibility-insights-service#readme",
    "devDependencies": {
        "@types/jest": "^27.4.1",
<<<<<<< HEAD
        "@types/node": "^16.11.7",
        "jest": "^27.4.7",
=======
        "@types/node": "^12.20.46",
        "jest": "^27.5.1",
>>>>>>> 4f76c366
        "jest-junit": "^12.3.0",
        "rimraf": "^3.0.2",
        "ttypescript": "^1.5.13",
        "ts-transformer-keys": "^0.4.3",
        "ts-jest": "^27.1.3",
        "typemoq": "^2.1.0",
        "typescript": "^4.5.5"
    },
    "dependencies": {
        "axe-result-converter": "^1.0.0",
        "common": "^1.0.0",
        "inversify": "^6.0.1",
        "reflect-metadata": "^0.1.13"
    }
}<|MERGE_RESOLUTION|>--- conflicted
+++ resolved
@@ -23,13 +23,8 @@
     "homepage": "https://github.com/Microsoft/accessibility-insights-service#readme",
     "devDependencies": {
         "@types/jest": "^27.4.1",
-<<<<<<< HEAD
         "@types/node": "^16.11.7",
-        "jest": "^27.4.7",
-=======
-        "@types/node": "^12.20.46",
         "jest": "^27.5.1",
->>>>>>> 4f76c366
         "jest-junit": "^12.3.0",
         "rimraf": "^3.0.2",
         "ttypescript": "^1.5.13",
