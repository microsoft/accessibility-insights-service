--- conflicted
+++ resolved
@@ -44,11 +44,7 @@
     run: OnDemandPageScanRunResult;
     scanNotifyUrl?: string;
     notification?: ScanCompletedNotification;
-<<<<<<< HEAD
-    deepScanResult?: DeepScanResult[];
-=======
     deepScanResult?: DeepScanResultItem[];
->>>>>>> 303d10b7
 }
 
 export interface ScanCompletedNotification {
@@ -87,11 +83,7 @@
     scanGroupType: ScanGroupType;
 }
 
-<<<<<<< HEAD
-export interface DeepScanResult {
-=======
 export interface DeepScanResultItem {
->>>>>>> 303d10b7
     scanId: string;
     url: string;
     scanResultState?: ScanState;
