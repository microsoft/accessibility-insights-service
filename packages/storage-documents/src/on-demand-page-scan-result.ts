--- conflicted
+++ resolved
@@ -59,11 +59,7 @@
     subRuns?: WorkflowRunResults;
     notification?: ScanCompletedNotification;
     privacyScan?: PrivacyScan;
-<<<<<<< HEAD
-    authenticationType?: string;
-=======
     authenticationType?: AuthenticationType;
->>>>>>> fc342bf8
 }
 
 export interface ScanCompletedNotification {
