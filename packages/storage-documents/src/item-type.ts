// Copyright (c) Microsoft Corporation. All rights reserved.
// Licensed under the MIT License.
export enum ItemType {
    website = 'website',
    page = 'page',
    pageScanResult = 'pageScanResult',
    issueScanResult = 'issueScanResult',
<<<<<<< HEAD
    pageScanRunResult = 'pageScanRunResult',
    scanRunBatchRequest = 'scanRunBatchRequest',
=======
    onDemandPageScanRunResult = 'pageScanRunResult',
    onDemandPageScanRequests = 'pageScanRequests',
>>>>>>> a55036c8
}<|MERGE_RESOLUTION|>--- conflicted
+++ resolved
@@ -5,11 +5,7 @@
     page = 'page',
     pageScanResult = 'pageScanResult',
     issueScanResult = 'issueScanResult',
-<<<<<<< HEAD
     pageScanRunResult = 'pageScanRunResult',
     scanRunBatchRequest = 'scanRunBatchRequest',
-=======
-    onDemandPageScanRunResult = 'pageScanRunResult',
     onDemandPageScanRequests = 'pageScanRequests',
->>>>>>> a55036c8
 }