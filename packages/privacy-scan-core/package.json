--- conflicted
+++ resolved
@@ -23,15 +23,9 @@
     "homepage": "https://github.com/Microsoft/accessibility-insights-service#readme",
     "devDependencies": {
         "@types/jest": "^27.4.1",
-<<<<<<< HEAD
-        "@types/lodash": "^4.14.179",
+        "@types/lodash": "^4.14.180",
         "@types/node": "^16.11.7",
         "@types/puppeteer": "^5.4.0",
-=======
-        "@types/lodash": "^4.14.180",
-        "@types/node": "^12.20.46",
-        "@types/puppeteer": "^3.0.0",
->>>>>>> 28902d6b
         "jest": "^27.5.1",
         "jest-junit": "^12.3.0",
         "mockdate": "^3.0.5",
