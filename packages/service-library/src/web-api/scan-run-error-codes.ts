// Copyright (c) Microsoft Corporation. All rights reserved.
// Licensed under the MIT License.

// tslint:disable: no-unnecessary-class variable-name

export declare type ScanRunErrorCodeName =
    | 'InternalError'
    | 'UrlNavigationTimeout'
    | 'HttpErrorCode'
    | 'SslError'
<<<<<<< HEAD
    | 'MainResourceLoadFailure'
=======
    | 'ResourceLoadFailure'
>>>>>>> c0076ee0
    | 'InvalidUrl'
    | 'EmptyPage'
    | 'NavigationError';

export interface ScanRunErrorCode {
    // This type is part of the REST API client response.
    // Ensure compatibility when changing this type.
    code: ScanRunErrorCodeName;
    codeId: number;
    message: string;
}

// Code ID range 9001 - 9999
export class ScanRunErrorCodes {
    public static internalError: ScanRunErrorCode = {
        code: 'InternalError',
        codeId: 9001,
        message: 'The scan engine encountered an internal error.',
    };

    public static urlNavigationTimeout: ScanRunErrorCode = {
        code: 'UrlNavigationTimeout',
        codeId: 9002,
        message: 'The URL navigation timeout exceeded.',
    };

    public static httpErrorCode: ScanRunErrorCode = {
        code: 'HttpErrorCode',
        codeId: 9003,
        message: 'Accessing the scan URL resulted in an error.',
    };

    public static sslError: ScanRunErrorCode = {
        code: 'SslError',
        codeId: 9004,
        message: 'SSL Error when navigating to scan URL',
    };

<<<<<<< HEAD
    public static mainResourceLoadFailure: ScanRunErrorCode = {
        code: 'MainResourceLoadFailure',
        codeId: 9005,
        message: 'The main resource failed to load when navigating to scan URL',
=======
    public static resourceLoadFailure: ScanRunErrorCode = {
        code: 'ResourceLoadFailure',
        codeId: 9005,
        message: 'The resource is not available at scan URL',
>>>>>>> c0076ee0
    };

    public static invalidUrl: ScanRunErrorCode = {
        code: 'InvalidUrl',
        codeId: 9006,
        message: 'The scan URL is invalid',
    };

    public static emptyPage: ScanRunErrorCode = {
        code: 'EmptyPage',
        codeId: 9007,
        message: 'No content to scan at URL',
    };

    public static navigationError: ScanRunErrorCode = {
        code: 'NavigationError',
        codeId: 9008,
        message: 'Unknown error navigating to scan URL',
    };
}<|MERGE_RESOLUTION|>--- conflicted
+++ resolved
@@ -8,11 +8,7 @@
     | 'UrlNavigationTimeout'
     | 'HttpErrorCode'
     | 'SslError'
-<<<<<<< HEAD
-    | 'MainResourceLoadFailure'
-=======
     | 'ResourceLoadFailure'
->>>>>>> c0076ee0
     | 'InvalidUrl'
     | 'EmptyPage'
     | 'NavigationError';
@@ -51,17 +47,10 @@
         message: 'SSL Error when navigating to scan URL',
     };
 
-<<<<<<< HEAD
-    public static mainResourceLoadFailure: ScanRunErrorCode = {
-        code: 'MainResourceLoadFailure',
-        codeId: 9005,
-        message: 'The main resource failed to load when navigating to scan URL',
-=======
     public static resourceLoadFailure: ScanRunErrorCode = {
         code: 'ResourceLoadFailure',
         codeId: 9005,
         message: 'The resource is not available at scan URL',
->>>>>>> c0076ee0
     };
 
     public static invalidUrl: ScanRunErrorCode = {
