--- conflicted
+++ resolved
@@ -22,15 +22,9 @@
     },
     "homepage": "https://github.com/Microsoft/accessibility-insights-service#readme",
     "devDependencies": {
-<<<<<<< HEAD
-        "@types/jest": "^27.0.2",
-        "@types/node": "^12.20.33",
-        "@types/puppeteer": "^5.4.0",
-=======
         "@types/jest": "^27.0.3",
         "@types/node": "^12.20.37",
-        "@types/puppeteer": "^3.0.0",
->>>>>>> 4406cbd7
+        "@types/puppeteer": "^5.4.0",
         "@types/sha.js": "^2.4.0",
         "@types/yargs": "^17.0.7",
         "jest": "^27.4.3",
