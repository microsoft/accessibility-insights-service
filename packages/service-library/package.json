{
    "name": "service-library",
    "version": "1.0.0",
    "description": "This project welcomes contributions and suggestions.  Most contributions require you to agree to a Contributor License Agreement (CLA) declaring that you have the right to, and actually do, grant us the rights to use your contribution. For details, visit https://cla.microsoft.com.",
    "scripts": {
        "build": "tsc && echo && cpy \"../parallel-workers/dist/*.js\" \"./dist\"",
        "cbuild": "npm-run-all --serial clean build",
        "clean": "rimraf dist test-results",
        "lint": "eslint -c ../../.eslintrc.js --ext .ts ./",
        "lint:fix": "eslint --fix -c ../../.eslintrc.js --ext .ts ./",
        "test": "jest --coverage --colors"
    },
    "repository": {
        "type": "git",
        "url": "git+https://github.com/Microsoft/accessibility-insights-service.git"
    },
    "main": "dist/index.js",
    "author": "Microsoft",
    "license": "MIT",
    "bugs": {
        "url": "https://github.com/Microsoft/accessibility-insights-service/issues"
    },
    "homepage": "https://github.com/Microsoft/accessibility-insights-service#readme",
    "devDependencies": {
        "@types/jest": "^27.4.1",
<<<<<<< HEAD
        "@types/node": "^16.11.7",
=======
        "@types/node": "^12.20.46",
>>>>>>> 4f76c366
        "@types/paralleljs": "^0.0.21",
        "@types/puppeteer": "^5.4.0",
        "@types/sha.js": "^2.4.0",
        "@types/yargs": "^17.0.8",
        "jest": "^27.5.1",
        "jest-extended": "^2.0.0",
        "jest-junit": "^12.3.0",
        "mockdate": "^3.0.5",
        "rimraf": "^3.0.2",
        "ts-jest": "^27.1.3",
        "typemoq": "^2.1.0",
        "typescript": "^4.5.5"
    },
    "dependencies": {
        "@azure/cosmos": "^3.15.1",
        "@azure/functions": "^3.0.0",
        "accessibility-insights-report": "4.2.2",
        "axe-core": "4.3.2",
        "axe-result-converter": "^1.0.0",
        "azure-services": "^1.0.0",
        "common": "^1.0.0",
        "dotenv": "^16.0.0",
        "inversify": "^6.0.1",
        "lodash": "^4.17.21",
        "logger": "1.0.0",
        "moment": "^2.29.1",
        "node-fetch": "^3.2.1",
        "paralleljs": "^1.1.0",
        "p-limit": "^3.1.0",
        "privacy-scan-core": "1.0.0",
        "puppeteer": "^10.0.0",
        "reflect-metadata": "^0.1.13",
        "sha.js": "^2.4.11",
        "scanner-global-library": "1.0.0",
        "storage-documents": "1.0.0",
        "yargs": "^17.3.1"
    }
}<|MERGE_RESOLUTION|>--- conflicted
+++ resolved
@@ -23,11 +23,7 @@
     "homepage": "https://github.com/Microsoft/accessibility-insights-service#readme",
     "devDependencies": {
         "@types/jest": "^27.4.1",
-<<<<<<< HEAD
         "@types/node": "^16.11.7",
-=======
-        "@types/node": "^12.20.46",
->>>>>>> 4f76c366
         "@types/paralleljs": "^0.0.21",
         "@types/puppeteer": "^5.4.0",
         "@types/sha.js": "^2.4.0",
