--- conflicted
+++ resolved
@@ -42,15 +42,10 @@
     "dependencies": {
         "@azure/cosmos": "^3.15.1",
         "@azure/functions": "^3.0.0",
-<<<<<<< HEAD
+        "@azure/identity": "^2.0.4",
+        "@azure/storage-blob": "^12.9.0",
         "accessibility-insights-report": "4.3.0",
         "axe-core": "4.4.1",
-=======
-        "@azure/identity": "^2.0.4",
-        "@azure/storage-blob": "^12.9.0",
-        "accessibility-insights-report": "4.2.2",
-        "axe-core": "4.3.2",
->>>>>>> fe8a26cd
         "axe-result-converter": "^1.0.0",
         "azure-services": "^1.0.0",
         "common": "^1.0.0",
