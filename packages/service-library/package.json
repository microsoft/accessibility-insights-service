--- conflicted
+++ resolved
@@ -3,13 +3,8 @@
     "version": "1.0.0",
     "description": "This project welcomes contributions and suggestions.  Most contributions require you to agree to a Contributor License Agreement (CLA) declaring that you have the right to, and actually do, grant us the rights to use your contribution. For details, visit https://cla.microsoft.com.",
     "scripts": {
-<<<<<<< HEAD
-        "build": "tsc && echo && cpy \"../parallel-workers/dist/*.js\" \"./dist\" && cpy \".env\" \"./dist/dev-utilities\" || true",
-        "cbuild": "npm-run-all --serial clean build",
-=======
         "build": "tsc && echo && cpy \"../parallel-workers/dist/*.js\" \"./dist\"",
         "cbuild": "npm-run-all --serial --npm-path npm 'clean' 'build'",
->>>>>>> 657e0335
         "clean": "rimraf dist test-results",
         "lint": "eslint -c ../../.eslintrc.js --ext .ts ./",
         "lint:fix": "eslint --fix -c ../../.eslintrc.js --ext .ts ./",
