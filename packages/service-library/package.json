{
    "name": "service-library",
    "version": "1.0.0",
    "description": "This project welcomes contributions and suggestions.  Most contributions require you to agree to a Contributor License Agreement (CLA) declaring that you have the right to, and actually do, grant us the rights to use your contribution. For details, visit https://cla.microsoft.com.",
    "scripts": {
        "build": "tsc && echo",
        "cbuild": "npm-run-all --serial clean build",
        "clean": "rimraf dist test-results",
        "lint": "tslint -c ../../tslint.json -p ./tsconfig.json",
        "lint:fix": "tslint --fix -c ../../tslint.json -p ./tsconfig.json --force",
        "test": "jest --coverage --colors"
    },
    "repository": {
        "type": "git",
        "url": "git+https://github.com/Microsoft/accessibility-insights-service.git"
    },
    "main": "dist/index.js",
    "author": "Microsoft",
    "license": "MIT",
    "bugs": {
        "url": "https://github.com/Microsoft/accessibility-insights-service/issues"
    },
    "homepage": "https://github.com/Microsoft/accessibility-insights-service#readme",
    "devDependencies": {
        "@azure/functions": "^1.0.3",
<<<<<<< HEAD
        "@azure/cosmos": "^3.6.2",
        "@types/jest": "^24.0.11",
=======
        "@azure/cosmos": "^2.1.2",
        "@types/jest": "^25.1.3",
>>>>>>> 5cfed01c
        "@types/node": "^13.7.7",
        "@types/sha.js": "^2.4.0",
        "@types/puppeteer": "^2.0.1",
        "jest": "^25.1.0",
        "jest-circus": "^25.1.0",
        "jest-junit": "^10.0.0",
        "rimraf": "^3.0.2",
        "ts-jest": "^25.2.1",
        "tslint": "^6.0.0",
        "tslint-microsoft-contrib": "^6.0.0",
        "typemoq": "^2.1.0",
        "typescript": "^3.6.2"
    },
    "dependencies": {
        "puppeteer": "^1.12.2",
        "azure-services": "1.0.0",
        "common": "1.0.0",
        "dotenv": "^8.2.0",
        "inversify": "^5.0.1",
        "lodash": "^4.17.14",
        "logger": "1.0.0",
        "moment": "2.24.0",
        "reflect-metadata": "^0.1.13",
        "sha.js": "^2.4.11",
        "storage-documents": "1.0.0"
    }
}<|MERGE_RESOLUTION|>--- conflicted
+++ resolved
@@ -23,13 +23,8 @@
     "homepage": "https://github.com/Microsoft/accessibility-insights-service#readme",
     "devDependencies": {
         "@azure/functions": "^1.0.3",
-<<<<<<< HEAD
-        "@azure/cosmos": "^3.6.2",
-        "@types/jest": "^24.0.11",
-=======
         "@azure/cosmos": "^2.1.2",
         "@types/jest": "^25.1.3",
->>>>>>> 5cfed01c
         "@types/node": "^13.7.7",
         "@types/sha.js": "^2.4.0",
         "@types/puppeteer": "^2.0.1",
