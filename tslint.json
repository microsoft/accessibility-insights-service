{
    "extends": ["tslint-microsoft-contrib"],
    "rulesDirectory": ["node_modules/tslint-microsoft-contrib"],
    "rules": {
        "await-promise": true,
        "completed-docs": false,
        "export-name": false,
        "newline-per-chained-call": false,
        "no-implicit-dependencies": false,
        "no-parameter-properties": false,
        "no-relative-imports": false,
        "prefer-type-cast": false,
        "typedef": [true, "call-signature", "property-declaration"],
        "trailing-comma": true,
        "interface-name": false,
<<<<<<< HEAD
        //work around for this issue https://github.com/Microsoft/TypeScript/issues/13348
        "no-reserved-keywords": false
=======
        "mocha-no-side-effect-code": [
            true,
            {
                "ignore": "test.each"
            }
        ]
>>>>>>> b3eaa6fa
    }
}<|MERGE_RESOLUTION|>--- conflicted
+++ resolved
@@ -13,16 +13,13 @@
         "typedef": [true, "call-signature", "property-declaration"],
         "trailing-comma": true,
         "interface-name": false,
-<<<<<<< HEAD
         //work around for this issue https://github.com/Microsoft/TypeScript/issues/13348
-        "no-reserved-keywords": false
-=======
+        "no-reserved-keywords": false,
         "mocha-no-side-effect-code": [
             true,
             {
                 "ignore": "test.each"
             }
         ]
->>>>>>> b3eaa6fa
     }
 }